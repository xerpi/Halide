#include <string>
#include <stdint.h>

#if __cplusplus > 199711L || _MSC_VER >= 1800
#include <mutex>
#endif

#include "buffer_t.h"
#include "JITModule.h"
#include "CodeGen.h"
#include "LLVM_Headers.h"
#include "Debug.h"

namespace Halide {
namespace Internal {

using std::string;

using namespace llvm;

llvm::Type *copy_llvm_type_to_module(Module *to_module, llvm::Type *from_type) {
    LLVMContext &context(to_module->getContext());
    if (&from_type->getContext() == &context) {
        return from_type;
    }

    switch (from_type->getTypeID()) {
    case llvm::Type::VoidTyID:
        return llvm::Type::getVoidTy(context);
        break;
    case llvm::Type::HalfTyID:
        return llvm::Type::getHalfTy(context);
        break;
    case llvm::Type::FloatTyID:
        return llvm::Type::getFloatTy(context);
        break;
    case llvm::Type::DoubleTyID:
        return llvm::Type::getDoubleTy(context);
        break;
    case llvm::Type::X86_FP80TyID:
        return llvm::Type::getX86_FP80Ty(context);
        break;
    case llvm::Type::FP128TyID:
        return llvm::Type::getFP128Ty(context);
        break;
    case llvm::Type::PPC_FP128TyID:
        return llvm::Type::getPPC_FP128Ty(context);
        break;
    case llvm::Type::LabelTyID:
        return llvm::Type::getLabelTy(context);
        break;
    case llvm::Type::MetadataTyID:
        return llvm::Type::getMetadataTy(context);
        break;
    case llvm::Type::X86_MMXTyID:
        return llvm::Type::getX86_MMXTy(context);
        break;
    case llvm::Type::IntegerTyID:
        return llvm::Type::getIntNTy(context, from_type->getIntegerBitWidth());
        break;
    case llvm::Type::FunctionTyID: {
        FunctionType *f = cast<FunctionType>(from_type);
        llvm::Type *return_type = copy_llvm_type_to_module(to_module, f->getReturnType());
        std::vector<llvm::Type *> arg_types;
        for (size_t i = 0; i < f->getNumParams(); i++) {
            arg_types.push_back(copy_llvm_type_to_module(to_module, f->getParamType(i)));
        }
        return FunctionType::get(return_type, arg_types, f->isVarArg());
    } break;
    case llvm::Type::StructTyID: {
        StructType *result;
        StructType *s = cast<StructType>(from_type);
        std::vector<llvm::Type *> element_types;
        for (size_t i = 0; i < s->getNumElements(); i++) {
            element_types.push_back(copy_llvm_type_to_module(to_module, s->getElementType(i)));
        }
        if (s->isLiteral()) {
            result = StructType::get(context, element_types, s->isPacked());
        } else {
            result = to_module->getTypeByName(s->getName());
            if (result == NULL) {
                result = StructType::create(context, s->getName());
                if (!element_types.empty()) {
                    result->setBody(element_types, s->isPacked());
                }
            } else {
                if (result->isOpaque() &&
                    !element_types.empty()) {
                    result->setBody(element_types, s->isPacked());
                }
            }
        }
        return result;
    } break;
    case llvm::Type::ArrayTyID: {
        ArrayType *a = cast<ArrayType>(from_type);
        return ArrayType::get(copy_llvm_type_to_module(to_module, a->getElementType()), a->getNumElements());
    } break;
    case llvm::Type::PointerTyID: {
        PointerType *p = cast<PointerType>(from_type);
        return PointerType::get(copy_llvm_type_to_module(to_module, p->getElementType()), p->getAddressSpace());
    } break;
    case llvm::Type::VectorTyID: {
        VectorType *v = cast<VectorType>(from_type);
        return VectorType::get(copy_llvm_type_to_module(to_module, v->getElementType()), v->getNumElements());
    } break;
    default: {
        internal_error << "Unhandled LLVM type\n";
        return NULL;
    }
    }

}

class JITModuleContents {
public:
    mutable RefCount ref_count;

    // Just construct a module with symbols to import into other modules.
    JITModuleContents(const std::map<std::string, JITModule::Symbol> &exports) : exports(exports),
                                                                                 execution_engine(NULL),
                                                                                 module(NULL),
                                                                                 context(NULL),
                                                                                 main_function(NULL),
                                                                                 jit_wrapper_function(NULL) {
    }

    JITModuleContents(const std::map<std::string, JITModule::Symbol> &exports,
                      const std::map<std::string, void *> &runtime_internal_exports,
                      llvm::ExecutionEngine *ee, llvm::Module *m, const std::vector<JITModule> &dependencies,
                      void *main_function = NULL, int (*jit_wrapper_function)(const void **) = NULL) : exports(exports),
                                                                                                       runtime_internal_exports(runtime_internal_exports),
                                                                                                       execution_engine(ee),
                                                                                                       module(m),
                                                                                                       dependencies(dependencies),
                                                                                                       context(&m->getContext()),
                                                                                                       main_function(main_function),
                                                                                                       jit_wrapper_function(jit_wrapper_function) {
    }

    ~JITModuleContents() {
        if (execution_engine != NULL) {
            execution_engine->runStaticConstructorsDestructors(true);
            delete execution_engine;
            delete context;
            // No need to delete the module - deleting the execution engine should take care of that.
        }
    }

    std::map<std::string, JITModule::Symbol> exports;
    std::map<std::string, void *> runtime_internal_exports;

    ExecutionEngine *execution_engine;
    Module *module;
    std::vector<JITModule> dependencies;
    LLVMContext *context;
    void *main_function;
    int (*jit_wrapper_function)(const void **);

    std::string name;
};

template <>
EXPORT RefCount &ref_count<JITModuleContents>(const JITModuleContents *f) { return f->ref_count; }

template <>
EXPORT void destroy<JITModuleContents>(const JITModuleContents *f) { delete f; }

namespace {

#ifdef __arm__
// On ARM we need to track the addresses of all the functions we
// retrieve so that we can flush the icache.
char *start, *end;
#endif

// Retrieve a function pointer from an llvm module, possibly by
// compiling it. Returns it by assigning to the last argument.

JITModule::Symbol compile_and_get_function(ExecutionEngine *ee, Module *mod, const string &name, bool optional = false) {
    internal_assert(mod && ee);

    debug(2) << "Retrieving " << name << " from module\n";
    llvm::Function *fn = mod->getFunction(name);
    if (!fn) {
        if (optional) {
            return JITModule::Symbol();
        }
        internal_error << "Could not find function " << name << " in module\n";
    }

    debug(2) << "JIT Compiling " << name << "\n";
    void *f = ee->getPointerToFunction(fn);
    if (!f) {
        if (optional) {
            return JITModule::Symbol();
        }
        internal_error << "Compiling " << name << " returned NULL\n";
    }

    JITModule::Symbol symbol(f, fn->getFunctionType());

    debug(2) << "Function " << name << " is at " << f << "\n";

#ifdef __arm__
    if (start == NULL) {
        start = (char *)f;
        end = (char *)f;
    } else {
        start = std::min(start, (char *)f);
        end = std::max(end, (char *)f + 32);
    }
#endif

    return symbol;
}

// TODO: Does this need to be conditionalized to llvm 3.6?
class HalideJITMemoryManager : public SectionMemoryManager {
    std::vector<JITModule> dependencies;

public:
    HalideJITMemoryManager(const std::vector<JITModule> &dependencies) : dependencies(dependencies) {}

    virtual uint64_t getSymbolAddress(const std::string &name) {
        for (size_t i = 0; i < dependencies.size(); i++) {
            std::map<std::string, JITModule::Symbol>::const_iterator iter = dependencies[i].exports().find(name);
            if (iter == dependencies[i].exports().end() && starts_with(name, "_")) {
                iter = dependencies[i].exports().find(name.substr(1));
            }
            if (iter != dependencies[i].exports().end()) {
                return (uint64_t)iter->second.address;
            }
        }
        return SectionMemoryManager::getSymbolAddress(name);
    }
};

}

void JITModule::compile_module(CodeGen *cg, llvm::Module *m, const string &function_name,
                               const std::vector<JITModule> &dependencies,
                               const std::vector<std::string> &requested_exports) {

    // Set the target triple on the module.
    m->setTargetTriple(cg->get_target_triple().str());

    // Make the execution engine
    debug(2) << "Creating new execution engine\n";
    debug(2) << "Target triple: " << m->getTargetTriple() << "\n";
    string error_string;


    TargetOptions options;
    options.LessPreciseFPMADOption = true;
    options.NoFramePointerElim = false;
    options.AllowFPOpFusion = FPOpFusion::Fast;
    options.UnsafeFPMath = true;
    options.NoInfsFPMath = true;
    options.NoNaNsFPMath = true;
    options.HonorSignDependentRoundingFPMathOption = false;
    options.UseSoftFloat = false;
    options.FloatABIType =
        cg->use_soft_float_abi() ? FloatABI::Soft : FloatABI::Hard;
    options.NoZerosInBSS = false;
    options.GuaranteedTailCallOpt = false;
    options.DisableTailCalls = false;
    options.StackAlignmentOverride = 0;
    options.TrapFuncName = "";
    options.PositionIndependentExecutable = true;
    options.UseInitArray = false;

#if LLVM_VERSION > 35
    EngineBuilder engine_builder((std::unique_ptr<llvm::Module>(m)));
#else
    EngineBuilder engine_builder(m);
#endif
    engine_builder.setTargetOptions(options);
    engine_builder.setErrorStr(&error_string);
    engine_builder.setEngineKind(EngineKind::JIT);
#if LLVM_VERSION < 36
    // >= 3.6 there is only mcjit
    engine_builder.setUseMCJIT(true);
    //JITMemoryManager *memory_manager = JITMemoryManager::CreateDefaultMemManager();
    //engine_builder.setJITMemoryManager(memory_manager);
    HalideJITMemoryManager *memory_manager = new HalideJITMemoryManager(dependencies);
    engine_builder.setMCJITMemoryManager(memory_manager);
#else
    engine_builder.setMCJITMemoryManager(std::unique_ptr<RTDyldMemoryManager>(new HalideJITMemoryManager(dependencies)));
#endif
    engine_builder.setOptLevel(CodeGenOpt::Aggressive);
    engine_builder.setMCPU(cg->mcpu());
    engine_builder.setMAttrs(vec<string>(cg->mattrs()));
    ExecutionEngine *ee = engine_builder.create();
    if (!ee) std::cerr << error_string << "\n";
    internal_assert(ee) << "Couldn't create execution engine\n";

#ifdef __arm__
    start = end = NULL;
#endif

    // Do any target-specific initialization
    cg->jit_init(ee, m);

    // Add exported symbols for all dependencies.
    std::set<std::string> provided_symbols;
    for (size_t i = 0; i < dependencies.size(); i++) {
        const std::map<std::string, Symbol> &dep_exports(dependencies[i].exports());
        std::map<std::string, Symbol>::const_iterator iter;
        for (iter = dep_exports.begin(); iter != dep_exports.end(); iter++) {
            const std::string &name(iter->first);
            const Symbol &s(iter->second);
            if (provided_symbols.find(iter->first) == provided_symbols.end()) {
                if (s.llvm_type->isFunctionTy()) {
                    llvm::Type *copied_type = copy_llvm_type_to_module(m, s.llvm_type);
                    m->getOrInsertFunction(name, cast<FunctionType>(copied_type));
                } else {
                    m->getOrInsertGlobal(name, copy_llvm_type_to_module(m, s.llvm_type));
                }
                debug(3) << "Global value " << name << " is at address " << s.address << "\n";
                provided_symbols.insert(name);
            }
        }
    }

    // Retrieve function pointers from the compiled module (which also
    // triggers compilation)
    debug(1) << "JIT compiling...\n";

    std::map<std::string, Symbol> exports;

    void *main_fn = NULL;
    int (*wrapper_fn)(const void **) = NULL;
    if (!function_name.empty()) {
        Symbol temp;
        exports[function_name] = temp = compile_and_get_function(ee, m, function_name);
        main_fn = temp.address;
        exports[function_name + "_jit_wrapper"] = temp = compile_and_get_function(ee, m, function_name + "_jit_wrapper");
        wrapper_fn = reinterpret_bits<int (*)(const void **)>(temp.address);
    }

    for (size_t i = 0; i < requested_exports.size(); i++) {
        exports[requested_exports[i]] = compile_and_get_function(ee, m, requested_exports[i]);
    }

    const char *runtime_internal_names[] = {
        "halide_device_malloc",
        "halide_device_free",
        "halide_copy_to_device",
        "halide_copy_to_host",
        "halide_set_custom_print",
        "halide_set_error_handler",
        "halide_set_custom_malloc",
        "halide_set_custom_free",
        "halide_set_custom_trace",
        "halide_set_custom_do_par_for",
        "halide_set_custom_do_task",
        "halide_memoization_cache_set_size",
        NULL
    };

    std::map<std::string, void *> runtime_internal_exports;
    for (size_t i = 0; runtime_internal_names[i]; i++) {
        void *address = compile_and_get_function(ee, m, runtime_internal_names[i], true).address;
        if (address) {
            runtime_internal_exports[runtime_internal_names[i]] = address;
        }
    }

    debug(2) << "Finalizing object\n";
    ee->finalizeObject();

    // Stash the various objects that need to stay alive behind a reference-counted pointer.
    jit_module = new JITModuleContents(exports, runtime_internal_exports, ee, m, dependencies, main_fn, wrapper_fn);
    jit_module.ptr->name = function_name;

    // Do any target-specific post-compilation module meddling
    cg->jit_finalize(ee, m);

#ifdef __arm__
    // Flush each function from the dcache so that it gets pulled into
    // the icache correctly.

    // finalizeMemory should have done the trick, but as of Aug 28
    // 2013, it doesn't work unless we also manually flush the
    // cache. Otherwise the icache's view of the code is missing the
    // relocations, which gets really confusing to debug, because
    // gdb's view of the code uses the dcache, so the disassembly
    // isn't right.
    debug(2) << "Flushing cache from " << (void *)start
             << " to " << (void *)end << "\n";
    __builtin___clear_cache(start, end);
#endif

    // TODO: I don't think this is necessary, we shouldn't have any static constructors
    ee->runStaticConstructorsDestructors(false);
}

const std::map<std::string, JITModule::Symbol> &JITModule::exports() const {
    return jit_module.ptr->exports;
}

void JITModule::make_externs(const std::vector<JITModule> &deps, llvm::Module *module) {
    for (size_t i = 0; i < deps.size(); i++) {
        const std::map<std::string, Symbol> &dep_exports(deps[i].exports());
        std::map<std::string, Symbol>::const_iterator iter;
        for (iter = dep_exports.begin(); iter != dep_exports.end(); iter++) {
            const std::string &name(iter->first);
            const Symbol &s(iter->second);
            GlobalValue *gv;
            if (s.llvm_type->isFunctionTy()) {
                gv = (llvm::Function *)module->getOrInsertFunction(name, (FunctionType *)copy_llvm_type_to_module(module, s.llvm_type));
            } else {
                gv = (GlobalValue *)module->getOrInsertGlobal(name, copy_llvm_type_to_module(module, s.llvm_type));
            }
            gv->setLinkage(GlobalValue::ExternalWeakLinkage);
        }
    }
}

void *JITModule::main_function() const {
    if (!jit_module.defined()) {
        return NULL;
    }
    return jit_module.ptr->main_function;
}

int (*JITModule::jit_wrapper_function() const)(const void **) {
    if (!jit_module.defined()) {
        return NULL;
    }
    return (int (*)(const void **))jit_module.ptr->jit_wrapper_function;
}

int JITModule::copy_to_device(struct buffer_t *buf) const {
    if (jit_module.defined()) {
        std::map<std::string, void *>::const_iterator f =
            jit_module.ptr->runtime_internal_exports.find("halide_copy_to_device");
        if (f != jit_module.ptr->runtime_internal_exports.end()) {
            return (reinterpret_bits<int (*)(void *, struct buffer_t *)>(f->second))(NULL, buf);
        }
    }
    return 0;
}

int JITModule::copy_to_host(struct buffer_t *buf) const {
    if (jit_module.defined()) {
        std::map<std::string, void *>::const_iterator f =
            jit_module.ptr->runtime_internal_exports.find("halide_copy_to_host");
        if (f != jit_module.ptr->runtime_internal_exports.end()) {
            return (reinterpret_bits<int (*)(void *, struct buffer_t *)>(f->second))(NULL, buf);
        }
    }
    return 0;
}

int JITModule::device_free(struct buffer_t *buf) const {
    if (jit_module.defined()) {
        std::map<std::string, void *>::const_iterator f =
            jit_module.ptr->runtime_internal_exports.find("halide_device_free");
        if (f != jit_module.ptr->runtime_internal_exports.end()) {
            return (reinterpret_bits<int (*)(void *, struct buffer_t *)>(f->second))(NULL, buf);
        }
    }
    return 0;
}

void JITModule::memoization_cache_set_size(int64_t size) const {
    if (jit_module.defined()) {
        std::map<std::string, void *>::const_iterator f =
            jit_module.ptr->runtime_internal_exports.find("halide_memoization_cache_set_size");
        if (f != jit_module.ptr->runtime_internal_exports.end()) {
            return (reinterpret_bits<void (*)(int64_t)>(f->second))(size);
        }
    }
}

namespace {

JITHandlers runtime_internal_handlers;
JITHandlers default_handlers;
JITHandlers active_handlers;
int64_t default_cache_size;

void merge_handlers(JITHandlers &base, const JITHandlers &addins) {
    if (addins.custom_print) {
        base.custom_print = addins.custom_print;
    }
    if (addins.custom_malloc) {
        base.custom_malloc = addins.custom_malloc;
    }
    if (addins.custom_free) {
        base.custom_free = addins.custom_free;
    }
    if (addins.custom_do_task) {
        base.custom_do_task = addins.custom_do_task;
    }
    if (addins.custom_do_par_for) {
        base.custom_do_par_for = addins.custom_do_par_for;
    }
    if (addins.custom_error) {
        base.custom_error = addins.custom_error;
    }
    if (addins.custom_trace) {
        base.custom_trace = addins.custom_trace;
    }
}

void print_handler(void *context, const char *msg) {
    if (context) {
        JITUserContext *jit_user_context = (JITUserContext *)context;

        (*jit_user_context->handlers.custom_print)(context, msg);
    } else {
        return (*active_handlers.custom_print)(context, msg);
    }
}

void *malloc_handler(void *context, size_t x) {
    if (context) {
        JITUserContext *jit_user_context = (JITUserContext *)context;

        return (*jit_user_context->handlers.custom_malloc)(context, x);
    } else {
        return (*active_handlers.custom_malloc)(context, x);
    }
}

void free_handler(void *context, void *ptr) {
    if (context) {
        JITUserContext *jit_user_context = (JITUserContext *)context;

        (*jit_user_context->handlers.custom_free)(context, ptr);
    } else {
        (*active_handlers.custom_free)(context, ptr);
    }
}

int do_task_handler(void *context, halide_task f, int idx,
                    uint8_t *closure) {
    if (context) {
        JITUserContext *jit_user_context = (JITUserContext *)context;

        return (*jit_user_context->handlers.custom_do_task)(context, f, idx, closure);
    } else {
        return (*active_handlers.custom_do_task)(context, f, idx, closure);
    }
}

int do_par_for_handler(void *context, halide_task f,
                       int min, int size, uint8_t *closure) {
    if (context) {
        JITUserContext *jit_user_context = (JITUserContext *)context;

        return (*jit_user_context->handlers.custom_do_par_for)(context, f, min, size, closure);
    } else {
        return (*active_handlers.custom_do_par_for)(context, f, min, size, closure);
    }
}

void error_handler_handler(void *context, const char *msg) {
    if (context) {
        JITUserContext *jit_user_context = (JITUserContext *)context;

        (*jit_user_context->handlers.custom_error)(context, msg);
    } else {
        (*active_handlers.custom_error)(context, msg);
    }
}

int32_t trace_handler(void *context, const halide_trace_event *e) {
    if (context) {
        JITUserContext *jit_user_context = (JITUserContext *)context;

        return (*jit_user_context->handlers.custom_trace)(context, e);
    } else {
        return (*active_handlers.custom_trace)(context, e);
    }
}

template <typename function_t>
function_t hook_function(std::map<std::string, JITModule::Symbol> exports, const char *hook_name, function_t hook) {
    std::map<std::string, JITModule::Symbol>::const_iterator iter = exports.find(hook_name);
    internal_assert(iter != exports.end());
    function_t (*hook_setter)(function_t) =
        reinterpret_bits<function_t (*)(function_t)>(iter->second.address);
    return (*hook_setter)(hook);
}

void adjust_module_ref_count(void *arg, int32_t count) {
    JITModuleContents *module = (JITModuleContents *)arg;

    debug(2) << "Adjusting refcount for module " << module->name << " by " << count << "\n";

    if (count > 0) {
        module->ref_count.increment();
    } else {
        module->ref_count.decrement();
    }
}

#if __cplusplus > 199711L || _MSC_VER >= 1800
std::mutex shared_runtimes_mutex;
#endif

// The Halide runtime is broken up into pieces so that state can be
// shared across JIT compilations that do not use the same target
// options. At present, the split is into a MainShared module that
// contains most of the runtime except for device API specific code
// (GPU runtimes). There is one shared runtime per device API and a
// the JITModule for a Func depends on all device API modules
// specified in the target when it is JITted. (Instruction set variant
// specific code, such as math routines, is inlined into the module
// produced by compiling a Func so it can be specialized exactly for
// each target.)
enum RuntimeKind {
    MainShared,
    OpenCL,
    CUDA,
    OpenGL,
    MaxRuntimeKind
};

JITModule &shared_runtimes(RuntimeKind k) {
    static JITModule *m = NULL;
    if (!m) {
        // Note that this is never freed. On windows this would invoke
        // static destructors that use threading objects, and these
        // don't work (crash or deadlock) after main exits.
        m = new JITModule[MaxRuntimeKind];
    }
    return m[k];
}

JITModule &make_module(CodeGen *cg, const Target &target, RuntimeKind runtime_kind, const std::vector<JITModule> &deps) {
    if (!shared_runtimes(runtime_kind).jit_module.defined()) {
        LLVMContext *llvm_context = new LLVMContext();

        Target one_gpu(target);
        one_gpu.set_feature(Target::OpenCL, runtime_kind == OpenCL);
        one_gpu.set_feature(Target::CUDA, runtime_kind == CUDA);
        one_gpu.set_feature(Target::OpenGL, runtime_kind == OpenGL);
        llvm::Module *shared_runtime = get_initial_module_for_target(one_gpu,
                                                                     llvm_context, true, runtime_kind != MainShared);

        std::set<std::string> halide_exports_unique;

        // Enumerate the functions.
        for (Module::const_iterator iter = shared_runtime->begin(); iter != shared_runtime->end(); iter++) {
            const llvm::Function *gv = cast<llvm::Function>(iter);
            if (gv->hasWeakLinkage() && starts_with(gv->getName(), "halide_")) {
                halide_exports_unique.insert(gv->getName());
            }
        }

        std::vector<std::string> halide_exports(halide_exports_unique.begin(), halide_exports_unique.end());

        shared_runtimes(runtime_kind).compile_module(cg, shared_runtime, "", deps, halide_exports);

        if (runtime_kind == MainShared) {
<<<<<<< HEAD
            runtime_internal_handlers.custom_print =
                hook_function(shared_runtimes[MainShared].exports(), "halide_set_custom_print", print_handler);
=======
            runtime_internal_handlers.custom_print = 
                hook_function(shared_runtimes(MainShared).exports(), "halide_set_custom_print", print_handler);
>>>>>>> 87e87040

            runtime_internal_handlers.custom_malloc =
                hook_function(shared_runtimes(MainShared).exports(), "halide_set_custom_malloc", malloc_handler);

            runtime_internal_handlers.custom_free =
                hook_function(shared_runtimes(MainShared).exports(), "halide_set_custom_free", free_handler);

<<<<<<< HEAD
            runtime_internal_handlers.custom_do_task =
                hook_function(shared_runtimes[MainShared].exports(), "halide_set_custom_do_task", do_task_handler);

            runtime_internal_handlers.custom_do_par_for =
                hook_function(shared_runtimes[MainShared].exports(), "halide_set_custom_do_par_for", do_par_for_handler);

            runtime_internal_handlers.custom_error =
                hook_function(shared_runtimes[MainShared].exports(), "halide_set_error_handler", error_handler_handler);

            runtime_internal_handlers.custom_trace =
                hook_function(shared_runtimes[MainShared].exports(), "halide_set_custom_trace", trace_handler);
=======
            runtime_internal_handlers.custom_do_task = 
                hook_function(shared_runtimes(MainShared).exports(), "halide_set_custom_do_task", do_task_handler);

            runtime_internal_handlers.custom_do_par_for = 
                hook_function(shared_runtimes(MainShared).exports(), "halide_set_custom_do_par_for", do_par_for_handler);

            runtime_internal_handlers.custom_error = 
                hook_function(shared_runtimes(MainShared).exports(), "halide_set_error_handler", error_handler_handler);

            runtime_internal_handlers.custom_trace = 
                hook_function(shared_runtimes(MainShared).exports(), "halide_set_custom_trace", trace_handler);
>>>>>>> 87e87040

            active_handlers = runtime_internal_handlers;
            merge_handlers(active_handlers, default_handlers);

            if (default_cache_size != 0) {
                shared_runtimes(MainShared).memoization_cache_set_size(default_cache_size);
            }

            shared_runtimes(runtime_kind).jit_module.ptr->name = "MainShared";
        } else {
            shared_runtimes(runtime_kind).jit_module.ptr->name = "GPU";
        }

<<<<<<< HEAD
        uint64_t arg_addr =
            shared_runtimes[runtime_kind].jit_module.ptr->execution_engine->getGlobalValueAddress("halide_jit_module_argument");
=======
        uint64_t arg_addr = 
            shared_runtimes(runtime_kind).jit_module.ptr->execution_engine->getGlobalValueAddress("halide_jit_module_argument");
>>>>>>> 87e87040
        internal_assert(arg_addr != 0);
        *((void **)arg_addr) = shared_runtimes(runtime_kind).jit_module.ptr;

        uint64_t fun_addr = shared_runtimes(runtime_kind).jit_module.ptr->execution_engine->getGlobalValueAddress("halide_jit_module_adjust_ref_count");
        internal_assert(fun_addr != 0);
        *(void (**)(void *arg, int32_t count))fun_addr = &adjust_module_ref_count;
    }
    return shared_runtimes(runtime_kind);
}

}  // anonymous namespace

/* Shared runtimes are stored as global state. The set needed is
 * determined from the target and the retrieved. If one does not exist
 * yet, it is made on the fly from the compiled in bitcode of the
 * runtime modules. As with all JITModules, the shared runtime is ref
 * counted, but a globabl keeps one ref alive until shutdown or when
 * JITSharedRuntime::release_all is called. If
 * JITSharedRuntime::release_all is called, the global state is rest
 * and any newly compiled Funcs will get a new runtime. */
std::vector<JITModule> JITSharedRuntime::get(CodeGen *cg, const Target &target) {
    #if __cplusplus > 199711L || _MSC_VER >= 1800
    std::lock_guard<std::mutex> lock(shared_runtimes_mutex);
    #endif

    std::vector<JITModule> result;

    result.push_back(make_module(cg, target, MainShared, result));

    // Add all requested GPU modules, each only depending on the main shared runtime.
    std::vector<JITModule> gpu_modules;
    if (target.has_feature(Target::OpenCL)) {
        gpu_modules.push_back(make_module(cg, target, OpenCL, result));
    }
    if (target.has_feature(Target::CUDA)) {
        gpu_modules.push_back(make_module(cg, target, CUDA, result));
    }
    if (target.has_feature(Target::OpenGL)) {
        gpu_modules.push_back(make_module(cg, target, OpenGL, result));
    }
    result.insert(result.end(), gpu_modules.begin(), gpu_modules.end());

    return result;
}

// TODO: Either remove user_context argument figure out how to make
// caller provided user context work with JIT. (At present, this
// cacscaded handler calls cannot work with the right context as
// JITModule needs its context to be passed in case the called handler
// calls another callback wich is not overriden by the caller.)
void JITSharedRuntime::init_jit_user_context(JITUserContext &jit_user_context,
                                             void *user_context, const JITHandlers &handlers) {
    jit_user_context.handlers = active_handlers;
    jit_user_context.user_context = user_context;
    merge_handlers(jit_user_context.handlers, handlers);
}

void JITSharedRuntime::release_all() {
    #if __cplusplus > 199711L || _MSC_VER >= 1800
    std::lock_guard<std::mutex> lock(shared_runtimes_mutex);
    #endif

    for (int i = MaxRuntimeKind; i > 0; i--) {
        shared_runtimes((RuntimeKind)(i - 1)).jit_module = NULL;
    }
}

JITHandlers JITSharedRuntime::set_default_handlers(const JITHandlers &handlers) {
    JITHandlers result = default_handlers;
    default_handlers = handlers;
    active_handlers = runtime_internal_handlers;
    merge_handlers(active_handlers, default_handlers);
    return result;
}

void JITSharedRuntime::memoization_cache_set_size(int64_t size) {
    #if __cplusplus > 199711L || _MSC_VER >= 1800
    std::lock_guard<std::mutex> lock(shared_runtimes_mutex);
    #endif

    if (size != default_cache_size &&
        shared_runtimes(MainShared).jit_module.defined()) {
        default_cache_size = size;
        shared_runtimes(MainShared).memoization_cache_set_size(size);
    }
}


}
}<|MERGE_RESOLUTION|>--- conflicted
+++ resolved
@@ -658,13 +658,8 @@
         shared_runtimes(runtime_kind).compile_module(cg, shared_runtime, "", deps, halide_exports);
 
         if (runtime_kind == MainShared) {
-<<<<<<< HEAD
-            runtime_internal_handlers.custom_print =
-                hook_function(shared_runtimes[MainShared].exports(), "halide_set_custom_print", print_handler);
-=======
             runtime_internal_handlers.custom_print = 
                 hook_function(shared_runtimes(MainShared).exports(), "halide_set_custom_print", print_handler);
->>>>>>> 87e87040
 
             runtime_internal_handlers.custom_malloc =
                 hook_function(shared_runtimes(MainShared).exports(), "halide_set_custom_malloc", malloc_handler);
@@ -672,19 +667,6 @@
             runtime_internal_handlers.custom_free =
                 hook_function(shared_runtimes(MainShared).exports(), "halide_set_custom_free", free_handler);
 
-<<<<<<< HEAD
-            runtime_internal_handlers.custom_do_task =
-                hook_function(shared_runtimes[MainShared].exports(), "halide_set_custom_do_task", do_task_handler);
-
-            runtime_internal_handlers.custom_do_par_for =
-                hook_function(shared_runtimes[MainShared].exports(), "halide_set_custom_do_par_for", do_par_for_handler);
-
-            runtime_internal_handlers.custom_error =
-                hook_function(shared_runtimes[MainShared].exports(), "halide_set_error_handler", error_handler_handler);
-
-            runtime_internal_handlers.custom_trace =
-                hook_function(shared_runtimes[MainShared].exports(), "halide_set_custom_trace", trace_handler);
-=======
             runtime_internal_handlers.custom_do_task = 
                 hook_function(shared_runtimes(MainShared).exports(), "halide_set_custom_do_task", do_task_handler);
 
@@ -696,7 +678,6 @@
 
             runtime_internal_handlers.custom_trace = 
                 hook_function(shared_runtimes(MainShared).exports(), "halide_set_custom_trace", trace_handler);
->>>>>>> 87e87040
 
             active_handlers = runtime_internal_handlers;
             merge_handlers(active_handlers, default_handlers);
@@ -710,13 +691,9 @@
             shared_runtimes(runtime_kind).jit_module.ptr->name = "GPU";
         }
 
-<<<<<<< HEAD
-        uint64_t arg_addr =
-            shared_runtimes[runtime_kind].jit_module.ptr->execution_engine->getGlobalValueAddress("halide_jit_module_argument");
-=======
         uint64_t arg_addr = 
             shared_runtimes(runtime_kind).jit_module.ptr->execution_engine->getGlobalValueAddress("halide_jit_module_argument");
->>>>>>> 87e87040
+
         internal_assert(arg_addr != 0);
         *((void **)arg_addr) = shared_runtimes(runtime_kind).jit_module.ptr;
 
