--- conflicted
+++ resolved
@@ -493,14 +493,10 @@
             // them together and can drop one of them.
             std::sort(min_vals.begin(), min_vals.end(), IRDeepCompare());
             min_vals.push_back(op->min);
-<<<<<<< HEAD
             prologue_val = fold_left(min_vals, Max::make);
-=======
-            prologue_val = std::accumulate(min_vals.begin() + 1, min_vals.end(), min_vals[0], Max::make);
             // Stop the prologue from running past the end of the loop
             prologue_val = min(prologue_val, op->extent + op->min);
             // prologue_val = print(prologue_val, prologue_name);
->>>>>>> 2aa9b28f
             min_steady = Variable::make(Int(32), prologue_name);
 
             internal_assert(!expr_uses_var(prologue_val, op->name));
