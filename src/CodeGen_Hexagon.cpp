#include <iostream>
#include <sstream>

#include "LLVM_Headers.h"
#include "CodeGen_Hexagon.h"
#include "IROperator.h"
#include "IRMatch.h"
#include "IREquality.h"
#include "Target.h"
#include "Debug.h"
#include "Util.h"
#include "Simplify.h"
#include "IRPrinter.h"
#include "EliminateBoolVectors.h"

#define HEXAGON_SINGLE_MODE_VECTOR_SIZE 64
#define HEXAGON_SINGLE_MODE_VECTOR_SIZE_IN_BITS 64 * 8
#define CPICK(c128, c64) (B128 ? c128 : c64)
#define WPICK(w128, w64) (B128 ? w128 : w64)
#define IPICK(i64) (B128 ? i64##_128B : i64)

#define UINT_8_IMAX 255
#define UINT_8_IMIN 0
#define UINT_16_IMAX 65535
#define UINT_16_IMIN 0
#define INT_8_IMAX 127
#define INT_8_IMIN -128
#define INT_16_IMAX 32767
#define INT_16_IMIN -32768

namespace Halide {
namespace Internal {

using std::vector;
using std::string;
using std::ostringstream;
using std::pair;
using std::make_pair;

using namespace llvm;

  /** Various patterns to peephole match against */
  struct Pattern {

    Expr pattern;
    //        enum PatternType {Simple = 0, LeftShift, RightShift, NarrowArgs};
    enum PatternType {Simple = 0, LeftShift, RightShift, NarrowArgs};
    Intrinsic::ID ID;
    PatternType type;
    bool InvertOperands;
    Pattern() {}
    Pattern(Expr p, llvm::Intrinsic::ID id, PatternType t = Simple,
            bool Invert = false) : pattern(p), ID(id), type(t),
                                   InvertOperands(Invert) {}
  };
  std::vector<Pattern> global_casts, typecasts, multiplies;

namespace {
Expr sat_h_ub(Expr A) {
  return max(min(A, 255), 0);
}
Expr sat_w_h(Expr A) {
  return max(min(A, 32767), -32768);
}

Expr vavg_round(Expr A, Expr B) {
  Type wider = A.type().with_bits(A.type().bits() * 2);
  return cast(A.type(), (cast(wider, A) + cast(wider, B) + 1)/2);
}
Expr vavg(Expr A, Expr B) {
  Type wider = A.type().with_bits(A.type().bits() * 2);
  return cast(A.type(), (cast(wider, A) + cast(wider, B))/2);
}
Expr vnavg(Expr A, Expr B) {
  Type wider = A.type().with_bits(A.type().bits() * 2);
  return cast(A.type(), (cast(wider, A) - cast(wider, B))/2);
}
Expr sat_sub(Expr A, Expr B) {
  Type wider = Int(A.type().bits() * 2, A.type().lanes());
  Expr max_v = A.type().max();
  Expr min_v = A.type().min();
  return cast(A.type(), max(min(cast(wider, A) - cast(wider, B),
                                max_v), min_v));

}
Expr sat_add(Expr A, Expr B) {
  Type wider = Int(A.type().bits() * 2, A.type().lanes());
  Expr max_v = A.type().max();
  Expr min_v = A.type().min();
  return cast(A.type(), max(min(cast(wider, A) + cast(wider, B),
                                max_v), min_v));
}

Expr u8_(Expr E) {
  return cast (UInt(8, E.type().lanes()), E);
}
Expr i8_(Expr E) {
  return cast (Int(8, E.type().lanes()), E);
}
Expr u16_(Expr E) {
  return cast (UInt(16, E.type().lanes()), E);
}
Expr i16_(Expr E) {
  return cast (Int(16, E.type().lanes()), E);
}
Expr u32_(Expr E) {
  return cast (UInt(32, E.type().lanes()), E);
}
Expr i32_(Expr E) {
  return cast (Int(32, E.type().lanes()), E);
}
Expr u64_(Expr E) {
  return cast (UInt(64, E.type().lanes()), E);
}
Expr i64_(Expr E) {
  return cast (Int(64, E.type().lanes()), E);
}

const int min_i8 = -128, max_i8 = 127;
const int min_i16 = -32768, max_i16 = 32767;
const int min_i32 = 0x80000000, max_i32 = 0x7fffffff;
const int max_u8 = 255;
const int max_u16 = 65535;
Expr max_u32 = UInt(32).max();

Expr i32c(Expr e) { return i32_(clamp(e, min_i32, max_i32)); }
Expr u32c(Expr e) { return u32_(clamp(e, 0, max_u32)); }
Expr i16c(Expr e) { return i16_(clamp(e, min_i16, max_i16)); }
Expr u16c(Expr e) { return u16_(clamp(e, 0, max_u16)); }
Expr i8c(Expr e) { return i8_(clamp(e, min_i8, max_i8)); }
Expr u8c(Expr e) { return u8_(clamp(e, 0, max_u8)); }
}


CodeGen_Hexagon::CodeGen_Hexagon(Target t)
  : CodeGen_Posix(t),
    wild_i32(Variable::make(Int(32), "*")),
    wild_u32(Variable::make(UInt(32), "*")),
    wild_i16(Variable::make(Int(16), "*")),
    wild_u16(Variable::make(UInt(16), "*")),
    wild_i8(Variable::make(Int(8), "*")),
    wild_u8(Variable::make(UInt(8), "*")) {

    // Define wildcards matching any vector width.
    Expr wild_u8x = Variable::make(Type(Type::UInt, 8, 0), "*");
    Expr wild_u16x = Variable::make(Type(Type::UInt, 16, 0), "*");
    Expr wild_u32x = Variable::make(Type(Type::UInt, 32, 0), "*");
    Expr wild_i8x = Variable::make(Type(Type::Int, 8, 0), "*");
    Expr wild_i16x = Variable::make(Type(Type::Int, 16, 0), "*");
    Expr wild_i32x = Variable::make(Type(Type::Int, 32, 0), "*");

    // Adds
    adds.emplace_back("halide.hexagon.vadd.ub", wild_u8x + wild_u8x);
    adds.emplace_back("halide.hexagon.vadd.uh", wild_u16x + wild_u16x);
    adds.emplace_back("halide.hexagon.vadd.uw", wild_u32x + wild_u32x);
    adds.emplace_back("halide.hexagon.vadd.b", wild_i8x + wild_i8x);
    adds.emplace_back("halide.hexagon.vadd.h", wild_i16x + wild_i16x);
    adds.emplace_back("halide.hexagon.vadd.w", wild_i32x + wild_i32x);

    // Subtracts
    subs.emplace_back("halide.hexagon.vsub.ub", wild_u8x - wild_u8x);
    subs.emplace_back("halide.hexagon.vsub.uh", wild_u16x - wild_u16x);
    subs.emplace_back("halide.hexagon.vsub.uw", wild_u32x - wild_u32x);
    subs.emplace_back("halide.hexagon.vsub.b", wild_i8x - wild_i8x);
    subs.emplace_back("halide.hexagon.vsub.h", wild_i16x - wild_i16x);
    subs.emplace_back("halide.hexagon.vsub.w", wild_i32x - wild_i32x);

    // Casts
    casts.emplace_back("halide.hexagon.vaddsat.ub", u8c(i16_(wild_u8x) + i16_(wild_u8x)));
    casts.emplace_back("halide.hexagon.vaddsat.uh", u16c(i32_(wild_u16x) + i32_(wild_u16x)));
    casts.emplace_back("halide.hexagon.vaddsat.h", i16c(i32_(wild_i16x) + i32_(wild_i16x)));
    casts.emplace_back("halide.hexagon.vaddsat.w", i32c(i64_(wild_i32x) + i64_(wild_i32x)));

    casts.emplace_back("halide.hexagon.vsubsat.ub", u8c(i16_(wild_u8x) - i16_(wild_u8x)));
    casts.emplace_back("halide.hexagon.vsubsat.uh", u16c(i32_(wild_u16x) - i32_(wild_u16x)));
    casts.emplace_back("halide.hexagon.vsubsat.h", i16c(i32_(wild_i16x) - i32_(wild_i16x)));
    casts.emplace_back("halide.hexagon.vsubsat.w", i32c(i64_(wild_i32x) - i64_(wild_i32x)));

    casts.emplace_back("halide.hexagon.vavg.ub", vavg(wild_u8x, wild_u8x));
    casts.emplace_back("halide.hexagon.vavg.uh", vavg(wild_u16x, wild_u16x));
    casts.emplace_back("halide.hexagon.vavg.h", vavg(wild_i16x, wild_i16x));
    casts.emplace_back("halide.hexagon.vavg.w", vavg(wild_i32x, wild_i32x));

    casts.emplace_back("halide.hexagon.vavgrnd.ub", vavg_round(wild_u8x, wild_u8x));
    casts.emplace_back("halide.hexagon.vavgrnd.uh", vavg_round(wild_u16x, wild_u16x));
    casts.emplace_back("halide.hexagon.vavgrnd.h", vavg_round(wild_i16x, wild_i16x));
    casts.emplace_back("halide.hexagon.vavgrnd.w", vavg_round(wild_i32x, wild_i32x));

    casts.emplace_back("halide.hexagon.vnavg.ub", vnavg(wild_u8x, wild_u8x));
    casts.emplace_back("halide.hexagon.vnavg.h", vnavg(wild_i16x, wild_i16x));
    casts.emplace_back("halide.hexagon.vnavg.w", vnavg(wild_i32x, wild_i32x));
    // The corresponding intrinsic for this one seems to be missing.
    //casts.emplace_back("halide.hexagon.vnavg.uh", vnavg(wild_u16x, wild_u16x));


  // Define a bunch of patterns that use fixed vector widths.
  // TODO: Remove these in favor of general patterns.
  bool B128 = t.has_feature(Halide::Target::HVX_128);
  wild_u8xW = B128 ? wild_u8x128 : wild_u8x64;
  wild_i8xW = B128 ? wild_i8x128 : wild_i8x64;
  wild_u16xW = B128 ? wild_u16x64 : wild_u16x32;
  wild_i16xW = B128 ? wild_i16x64 : wild_i16x32;
  wild_u32xW = B128 ? wild_u32x32 : wild_u32x16;
  wild_i32xW = B128 ? wild_i32x32 : wild_i32x16;

  wild_u8x2W = B128 ? wild_u8x256 : wild_u8x128;
  wild_i8x2W = B128 ? wild_i8x256 : wild_i8x128;
  wild_u16x2W = B128 ? wild_u16x128 : wild_u16x64;
  wild_i16x2W = B128 ? wild_i16x128 : wild_i16x64;
  wild_u32x2W = B128 ? wild_u32x64 : wild_u32x32;
  wild_i32x2W = B128 ? wild_i32x64 : wild_i32x32;

  wild_u8x4W = B128 ? wild_u8x512 : wild_u8x256;
  wild_i8x4W = B128 ? wild_i8x512 : wild_i8x256;
  wild_u16x4W = B128 ? wild_u16x256 : wild_u16x128;
  wild_i16x4W = B128 ? wild_i16x256 : wild_i16x128;
  wild_u32x4W = B128 ? wild_u32x128 : wild_u32x64;
  wild_i32x4W = B128 ? wild_i32x128 : wild_i32x64;

  global_casts.emplace_back(cast(UInt(16, CPICK(128,64)), wild_u8xW), IPICK(Intrinsic::hexagon_V6_vzb));
  global_casts.emplace_back(cast(UInt(16, CPICK(128,64)), wild_i8xW), IPICK(Intrinsic::hexagon_V6_vzb));
  global_casts.emplace_back(cast(Int(16, CPICK(128,64)), wild_u8xW), IPICK(Intrinsic::hexagon_V6_vzb));
  global_casts.emplace_back(cast(UInt(32, CPICK(64,32)), wild_u16xW), IPICK(Intrinsic::hexagon_V6_vzh));
  global_casts.emplace_back(cast(Int(32, CPICK(64,32)), wild_u16xW), IPICK(Intrinsic::hexagon_V6_vzh));
  global_casts.emplace_back(cast(Int(16, CPICK(128,64)), wild_i8xW), IPICK(Intrinsic::hexagon_V6_vsb));
  global_casts.emplace_back(cast(Int(32, CPICK(64,32)), wild_i16xW), IPICK(Intrinsic::hexagon_V6_vsh));

  // same size typecasts
  typecasts.emplace_back(cast(Int(32, CPICK(32,16)), wild_u32xW), IPICK(Intrinsic::hexagon_V6_vassign));
  typecasts.emplace_back(cast(Int(16, CPICK(64,32)), wild_u16xW), IPICK(Intrinsic::hexagon_V6_vassign));
  typecasts.emplace_back(cast(Int(8, CPICK(128,64)), wild_u8xW), IPICK(Intrinsic::hexagon_V6_vassign));
  typecasts.emplace_back(cast(UInt(32, CPICK(32,16)), wild_i32xW), IPICK(Intrinsic::hexagon_V6_vassign));
  typecasts.emplace_back(cast(UInt(16, CPICK(64,32)), wild_i16xW), IPICK(Intrinsic::hexagon_V6_vassign));
  typecasts.emplace_back(cast(UInt(8, CPICK(128,64)), wild_i8xW), IPICK(Intrinsic::hexagon_V6_vassign));

  // "Add"
#include <v62feat1.inc>

// Hexagon v62 feature
#include <v62feat2.inc>

  multiplies.emplace_back(u16_(wild_u8xW * wild_u8xW), IPICK(Intrinsic::hexagon_V6_vmpyubv));
  multiplies.emplace_back(i16_(wild_i8xW * wild_i8xW), IPICK(Intrinsic::hexagon_V6_vmpybv));
  multiplies.emplace_back(u32_(wild_u16xW * wild_u16xW), IPICK(Intrinsic::hexagon_V6_vmpyuhv));
  multiplies.emplace_back(i32_(wild_i16xW * wild_i16xW), IPICK(Intrinsic::hexagon_V6_vmpyhv));
  multiplies.emplace_back(wild_i16xW * wild_i16xW, IPICK(Intrinsic::hexagon_V6_vmpyih));

}

std::unique_ptr<llvm::Module> CodeGen_Hexagon::compile(const Module &module) {
    auto llvm_module = CodeGen_Posix::compile(module);
    static bool options_processed = false;

    // TODO: This should be set on the module itself, or some other
    // safer way to pass this through to the target specific lowering
    // passes. We set the option here (after the base class'
    // implementaiton of compile) because it is the last
    // Hexagon-specific code to run prior to invoking the target
    // specific lowering in LLVM, minimizing the chances of the wrong
    // flag being set for the wrong module.
    if (!options_processed) {
      cl::ParseEnvironmentOptions("halide-hvx-be", "HALIDE_LLVM_ARGS",
                                  "Halide HVX internal compiler\n");
      // We need to EnableQuIC for LLVM and Halide (Unrolling).
      char *s = strdup("HALIDE_LLVM_QUIC=-hexagon-small-data-threshold=0");
      ::putenv(s);
      cl::ParseEnvironmentOptions("halide-hvx-be", "HALIDE_LLVM_QUIC",
                                  "Halide HVX quic option\n");
    }
    options_processed = true;

    if (module.target().has_feature(Halide::Target::HVX_128)) {
        char *s = strdup("HALIDE_LLVM_INTERNAL=-enable-hexagon-hvx-double");
        ::putenv(s);
        cl::ParseEnvironmentOptions("halide-hvx-be", "HALIDE_LLVM_INTERNAL",
                                    "Halide HVX internal options\n");
        if (module.target().has_feature(Halide::Target::HVX_64))
                internal_error << "Both HVX_64 and HVX_128 set at same time\n";
    }
    return llvm_module;
}

void CodeGen_Hexagon::compile_func(const LoweredFunc &f) {
<<<<<<< HEAD
    CodeGen_Posix::begin_func(f.linkage, f.name, f.args);

    // Modify the body to add a call to halide_qurt_hvx_lock, and
    // register a destructor to call halide_qurt_hvx_unlock.
    Expr hvx_mode = target.has_feature(Target::HVX_128) ? 128 : 64;
    Expr hvx_lock = Call::make(Int(32), "halide_qurt_hvx_lock", {hvx_mode}, Call::Extern);
    string hvx_lock_result_name = unique_name("hvx_lock_result");
    Expr hvx_lock_result_var = Variable::make(Int(32), hvx_lock_result_name);
    Stmt check_hvx_lock = LetStmt::make(hvx_lock_result_name, hvx_lock,
                                        AssertStmt::make(EQ::make(hvx_lock_result_var, 0), hvx_lock_result_var));

    Expr dummy_obj = reinterpret(Handle(), cast<uint64_t>(1));
    Expr hvx_unlock = Call::make(Int(32), Call::register_destructor,
                                 {Expr("halide_qurt_hvx_unlock_as_destructor"), dummy_obj}, Call::Intrinsic);

    Stmt body = f.body;
    body = Block::make(Evaluate::make(hvx_unlock), body);
    body = Block::make(check_hvx_lock, body);

    debug(1) << "Hexagon function body:\n";
    debug(1) << body << "\n";

    body.accept(this);

    CodeGen_Posix::end_func(f.args);
}

=======
    // Generate the function declaration and argument unpacking code.
    begin_func(f.linkage, f.name, f.args);

    // We can't deal with bool vectors, convert them to integer vectors.
    debug(1) << "Eliminating boolean vectors from Hexagon code...\n";
    Stmt body = eliminate_bool_vectors(f.body);
    debug(2) << "Lowering after eliminating boolean vectors: " << body << "\n\n";

    // Generate the function body.
    debug(1) << "Generating llvm bitcode for function " << f.name << "...\n";
    body.accept(this);

    // Clean up and return.
    end_func(f.args);
}

void CodeGen_Hexagon::init_module() {
    CodeGen_Posix::init_module();

    bool B128 = target.has_feature(Halide::Target::HVX_128);

    Type i8 = Int(8);
    Type i16 = Int(16);
    Type i32 = Int(32);
    Type u8 = UInt(8);
    Type u16 = UInt(16);
    Type u32 = UInt(32);

    // Define some confusingly named vectors that are 1x and 2x the
    // Hexagon HVX width.
    Type i8x1 = i8.with_lanes(native_vector_bits() / 8);
    Type i16x1 = i16.with_lanes(native_vector_bits() / 16);
    Type i32x1 = i32.with_lanes(native_vector_bits() / 32);
    Type u8x1 = u8.with_lanes(native_vector_bits() / 8);
    Type u16x1 = u16.with_lanes(native_vector_bits() / 16);
    Type u32x1 = u32.with_lanes(native_vector_bits() / 32);

    Type i8x2 = i8x1.with_lanes(i8x1.lanes() * 2);
    Type i16x2 = i16x1.with_lanes(i16x1.lanes() * 2);
    Type i32x2 = i32x1.with_lanes(i32x1.lanes() * 2);
    Type u8x2 = u8x1.with_lanes(u8x1.lanes() * 2);
    Type u16x2 = u16x1.with_lanes(u16x1.lanes() * 2);
    Type u32x2 = u32x1.with_lanes(u32x1.lanes() * 2);

    // LLVM's HVX vector intrinsics don't include the type of the
    // operands, they all operate on 32 bit integer vectors. To make
    // it easier to generate code, we define wrapper intrinsics with
    // the correct type (plus the necessary bitcasts).
    struct HvxIntrinsic {
        Intrinsic::ID id;
        Type ret_type;
        const char *name;
        std::vector<Type> arg_types;
    };
    HvxIntrinsic intrinsic_wrappers[] = {
        // Adds/subtracts:
        // Note that we just use signed arithmetic for unsigned
        // operands, because it works with two's complement arithmetic.
        { IPICK(Intrinsic::hexagon_V6_vaddb),     u8x1,  "vadd.ub",    {u8x1,  u8x1} },
        { IPICK(Intrinsic::hexagon_V6_vaddh),     u16x1, "vadd.uh",    {u16x1, u16x1} },
        { IPICK(Intrinsic::hexagon_V6_vaddw),     u32x1, "vadd.uw",    {u32x1, u32x1} },
        { IPICK(Intrinsic::hexagon_V6_vaddb),     i8x1,  "vadd.b",     {i8x1,  i8x1} },
        { IPICK(Intrinsic::hexagon_V6_vaddh),     i16x1, "vadd.h",     {i16x1, i16x1} },
        { IPICK(Intrinsic::hexagon_V6_vaddw),     i32x1, "vadd.w",     {i32x1, i32x1} },
        { IPICK(Intrinsic::hexagon_V6_vaddb_dv),  u8x2,  "vadd.ub.dv", {u8x2,  u8x2} },
        { IPICK(Intrinsic::hexagon_V6_vaddh_dv),  u16x2, "vadd.uh.dv", {u16x2, u16x2} },
        { IPICK(Intrinsic::hexagon_V6_vaddw_dv),  u32x2, "vadd.uw.dv", {u32x2, u32x2} },
        { IPICK(Intrinsic::hexagon_V6_vaddb_dv),  i8x2,  "vadd.b.dv",  {i8x2,  i8x2} },
        { IPICK(Intrinsic::hexagon_V6_vaddh_dv),  i16x2, "vadd.h.dv",  {i16x2, i16x2} },
        { IPICK(Intrinsic::hexagon_V6_vaddw_dv),  i32x2, "vadd.w.dv",  {i32x2, i32x2} },

        { IPICK(Intrinsic::hexagon_V6_vsubb),     u8x1,  "vsub.ub",    {u8x1,  u8x1} },
        { IPICK(Intrinsic::hexagon_V6_vsubh),     u16x1, "vsub.uh",    {u16x1, u16x1} },
        { IPICK(Intrinsic::hexagon_V6_vsubw),     u32x1, "vsub.uw",    {u32x1, u32x1} },
        { IPICK(Intrinsic::hexagon_V6_vsubb),     i8x1,  "vsub.b",     {i8x1,  i8x1} },
        { IPICK(Intrinsic::hexagon_V6_vsubh),     i16x1, "vsub.h",     {i16x1, i16x1} },
        { IPICK(Intrinsic::hexagon_V6_vsubw),     i32x1, "vsub.w",     {i32x1, i32x1} },
        { IPICK(Intrinsic::hexagon_V6_vsubb_dv),  u8x2,  "vsub.ub.dv", {u8x2,  u8x2} },
        { IPICK(Intrinsic::hexagon_V6_vsubh_dv),  u16x2, "vsub.uh.dv", {u16x2, u16x2} },
        { IPICK(Intrinsic::hexagon_V6_vsubw_dv),  u32x2, "vsub.uw.dv", {u32x2, u32x2} },
        { IPICK(Intrinsic::hexagon_V6_vsubb_dv),  i8x2,  "vsub.b.dv",  {i8x2,  i8x2} },
        { IPICK(Intrinsic::hexagon_V6_vsubh_dv),  i16x2, "vsub.h.dv",  {i16x2, i16x2} },
        { IPICK(Intrinsic::hexagon_V6_vsubw_dv),  i32x2, "vsub.w.dv",  {i32x2, i32x2} },


        // Adds/subtract of unsigned values with saturation.
        { IPICK(Intrinsic::hexagon_V6_vaddubsat),    u8x1,  "vaddsat.ub",    {u8x1,  u8x1} },
        { IPICK(Intrinsic::hexagon_V6_vadduhsat),    u16x1, "vaddsat.uh",    {u16x1, u16x1} },
        { IPICK(Intrinsic::hexagon_V6_vaddhsat),     i16x1, "vaddsat.h",     {i16x1, i16x1} },
        { IPICK(Intrinsic::hexagon_V6_vaddwsat),     i32x1, "vaddsat.w",     {i32x1, i32x1} },
        { IPICK(Intrinsic::hexagon_V6_vaddubsat_dv), u8x2,  "vaddsat.ub.dv", {u8x2,  u8x2} },
        { IPICK(Intrinsic::hexagon_V6_vadduhsat_dv), u16x2, "vaddsat.uh.dv", {u16x2, u16x2} },
        { IPICK(Intrinsic::hexagon_V6_vaddhsat_dv),  i16x2, "vaddsat.h.dv",  {i16x2, i16x2} },
        { IPICK(Intrinsic::hexagon_V6_vaddwsat_dv),  i32x2, "vaddsat.w.dv",  {i32x2, i32x2} },

        { IPICK(Intrinsic::hexagon_V6_vsububsat),    u8x1,  "vsubsat.ub",    {u8x1,  u8x1} },
        { IPICK(Intrinsic::hexagon_V6_vsubuhsat),    u16x1, "vsubsat.uh",    {u16x1, u16x1} },
        { IPICK(Intrinsic::hexagon_V6_vsubhsat),     i16x1, "vsubsat.h",     {i16x1, i16x1} },
        { IPICK(Intrinsic::hexagon_V6_vsubwsat),     i32x1, "vsubsat.w",     {i32x1, i32x1} },
        { IPICK(Intrinsic::hexagon_V6_vsububsat_dv), u8x2,  "vsubsat.ub.dv", {u8x2,  u8x2} },
        { IPICK(Intrinsic::hexagon_V6_vsubuhsat_dv), u16x2, "vsubsat.uh.dv", {u16x2, u16x2} },
        { IPICK(Intrinsic::hexagon_V6_vsubhsat_dv),  i16x2, "vsubsat.h.dv",  {i16x2, i16x2} },
        { IPICK(Intrinsic::hexagon_V6_vsubwsat_dv),  i32x2, "vsubsat.w.dv",  {i32x2, i32x2} },

        // Not present:
        // vaddsat.uw
        // vaddsat.b
        // vaddsat.uw.dv
        // vaddsat.b.dv
        // vsubsat.uw
        // vsubsat.b
        // vsubsat.uw.dv
        // vsubsat.b.dv


        // Averaging:
        { IPICK(Intrinsic::hexagon_V6_vavgub), u8x1,  "vavg.ub", {u8x1,  u8x1} },
        { IPICK(Intrinsic::hexagon_V6_vavguh), u16x1, "vavg.uh", {u16x1, u16x1} },
        { IPICK(Intrinsic::hexagon_V6_vavgh),  i16x1, "vavg.h",  {i16x1, i16x1} },
        { IPICK(Intrinsic::hexagon_V6_vavgw),  i32x1, "vavg.w",  {i32x1, i32x1} },

        { IPICK(Intrinsic::hexagon_V6_vavgubrnd), u8x1,  "vavgrnd.ub", {u8x1,  u8x1} },
        { IPICK(Intrinsic::hexagon_V6_vavguhrnd), u16x1, "vavgrnd.uh", {u16x1, u16x1} },
        { IPICK(Intrinsic::hexagon_V6_vavghrnd),  i16x1, "vavgrnd.h",  {i16x1, i16x1} },
        { IPICK(Intrinsic::hexagon_V6_vavgwrnd),  i32x1, "vavgrnd.w",  {i32x1, i32x1} },

        { IPICK(Intrinsic::hexagon_V6_vnavgub), u8x1,  "vnavg.ub", {u8x1,  u8x1} },
        //{ IPICK(Intrinsic::hexagon_V6_vnavguh), u16x1, "vnavg.uh", {u16x1, u16x1} },
        { IPICK(Intrinsic::hexagon_V6_vnavgh),  i16x1, "vnavg.h",  {i16x1, i16x1} },
        { IPICK(Intrinsic::hexagon_V6_vnavgw),  i32x1, "vnavg.w",  {i32x1, i32x1} },

        // Not present:
        // vavg.uw
        // vavg.b
        // vavgrnd.uw
        // vavgrnd.b
        // vnavg.uw
        // vnavg.b


        // Select/conditionals. Conditions are always signed integer vectors.
        { IPICK(Intrinsic::hexagon_V6_vmux), u8x1,  "vmux.ub", {i8x1,  u8x1,  u8x1} },
        { IPICK(Intrinsic::hexagon_V6_vmux), u16x1, "vmux.uh", {i16x1, u16x1, u16x1} },
        { IPICK(Intrinsic::hexagon_V6_vmux), u32x1, "vmux.uw", {i32x1, u32x1, u32x1} },
        { IPICK(Intrinsic::hexagon_V6_vmux), i8x1,  "vmux.b",  {i8x1,  i8x1,  i8x1} },
        { IPICK(Intrinsic::hexagon_V6_vmux), i16x1, "vmux.h",  {i16x1, i16x1, i16x1} },
        { IPICK(Intrinsic::hexagon_V6_vmux), i32x1, "vmux.w",  {i32x1, i32x1, i32x1} },

        { IPICK(Intrinsic::hexagon_V6_veqb), i8x1,  "veq.ub", {u8x1,  u8x1} },
        { IPICK(Intrinsic::hexagon_V6_veqh), i16x1, "veq.uh", {u16x1, u16x1} },
        { IPICK(Intrinsic::hexagon_V6_veqw), i32x1, "veq.uw", {u32x1, u32x1} },
        { IPICK(Intrinsic::hexagon_V6_veqb), i8x1,  "veq.b",  {i8x1,  i8x1} },
        { IPICK(Intrinsic::hexagon_V6_veqh), i16x1, "veq.h",  {i16x1, i16x1} },
        { IPICK(Intrinsic::hexagon_V6_veqw), i32x1, "veq.w",  {i32x1, i32x1} },

        { IPICK(Intrinsic::hexagon_V6_vgtub), i8x1,  "vgt.ub", {u8x1,  u8x1} },
        { IPICK(Intrinsic::hexagon_V6_vgtuh), i16x1, "vgt.uh", {u16x1, u16x1} },
        { IPICK(Intrinsic::hexagon_V6_vgtuw), i32x1, "vgt.uw", {u32x1, u32x1} },
        { IPICK(Intrinsic::hexagon_V6_vgtb),  i8x1,  "vgt.b",  {i8x1,  i8x1} },
        { IPICK(Intrinsic::hexagon_V6_vgth),  i16x1, "vgt.h",  {i16x1, i16x1} },
        { IPICK(Intrinsic::hexagon_V6_vgtw),  i32x1, "vgt.w",  {i32x1, i32x1} },

        // Min/max:
        { IPICK(Intrinsic::hexagon_V6_vmaxub), u8x1,  "vmax.ub", {u8x1,  u8x1} },
        { IPICK(Intrinsic::hexagon_V6_vmaxuh), u16x1, "vmax.uh", {u16x1, u16x1} },
        { IPICK(Intrinsic::hexagon_V6_vmaxh),  i16x1, "vmax.h",  {i16x1, i16x1} },
        { IPICK(Intrinsic::hexagon_V6_vmaxw),  i32x1, "vmax.w",  {i32x1, i32x1} },

        { IPICK(Intrinsic::hexagon_V6_vminub), u8x1,  "vmin.ub", {u8x1,  u8x1} },
        { IPICK(Intrinsic::hexagon_V6_vminuh), u16x1, "vmin.uh", {u16x1, u16x1} },
        { IPICK(Intrinsic::hexagon_V6_vminh),  i16x1, "vmin.h",  {i16x1, i16x1} },
        { IPICK(Intrinsic::hexagon_V6_vminw),  i32x1, "vmin.w",  {i32x1, i32x1} },

        // Not present:
        // vmax.uw
        // vmax.b
        // vmin.uw
        // vmin.b
    };
    for (HvxIntrinsic &i : intrinsic_wrappers) {
        define_hvx_intrinsic(i.id, i.ret_type, i.name, i.arg_types);
    }
}

llvm::Function *CodeGen_Hexagon::define_hvx_intrinsic(Intrinsic::ID id, Type ret_ty, const std::string &name,
                                                      const std::vector<Type> &arg_types) {
    internal_assert(id != Intrinsic::not_intrinsic);
    // Get the real intrinsic.
    llvm::Function *intrin = Intrinsic::getDeclaration(module.get(), id);
    llvm::FunctionType *intrin_ty = intrin->getFunctionType();

    // Get the types of the arguments we want to pass.
    std::vector<llvm::Type *> llvm_arg_types;
    llvm_arg_types.reserve(arg_types.size());
    for (Type i : arg_types) {
        llvm_arg_types.push_back(llvm_type_of(i));
    }

    // Make a wrapper intrinsic.
    llvm::FunctionType *wrapper_ty =
        llvm::FunctionType::get(llvm_type_of(ret_ty), llvm_arg_types, false);
    llvm::Function *wrapper =
        llvm::Function::Create(wrapper_ty, llvm::GlobalValue::InternalLinkage,
                               "halide.hexagon." + name, module.get());
    llvm::BasicBlock *block = llvm::BasicBlock::Create(module->getContext(), "entry", wrapper);
    llvm::IRBuilder<> builder(module->getContext());
    builder.SetInsertPoint(block);

    std::vector<llvm::Value *> args;
    for (llvm::Value &arg : wrapper->args()) {
        args.push_back(&arg);
    }

    // Replace args with bitcasts if necessary.
    for (size_t i = 0; i < wrapper_ty->getNumParams(); i++) {
        llvm::Type *arg_ty = intrin_ty->getParamType(i);
        if (args[i]->getType() != arg_ty) {
            if (arg_ty->isVectorTy()) {
                args[i] = builder.CreateBitCast(args[i], arg_ty);
            } else {
                args[i] = builder.CreateIntCast(args[i], arg_ty, arg_types[i].is_int());
            }
        }
    }

    // Call the real intrinsic.
    llvm::Value *ret = builder.CreateCall(intrin, args);

    // Cast the result, if necessary.
    if (ret->getType() != wrapper_ty->getReturnType()) {
        ret = builder.CreateBitCast(ret, wrapper_ty->getReturnType());
    }

    builder.CreateRet(ret);

    // Always inline these wrappers.
    wrapper->addFnAttr(llvm::Attribute::AlwaysInline);

    llvm::verifyFunction(*wrapper);
    return wrapper;

}


>>>>>>> e4c5300a
llvm::Value *CodeGen_Hexagon::callLLVMIntrinsic(llvm::Function *F,
                                                std::vector<Value *> Ops) {
  unsigned I;
  llvm::FunctionType *FType = F->getFunctionType();
  internal_assert(FType->getNumParams() == Ops.size());
  for (I = 0; I < FType->getNumParams(); ++I) {
    llvm::Type *T = FType->getParamType(I);
    if (T != Ops[I]->getType()) {
      Ops[I] = builder->CreateBitCast(Ops[I], T);
    }
  }
  return builder->CreateCall(F, Ops);
}
llvm::Value *CodeGen_Hexagon::callLLVMIntrinsic(llvm::Intrinsic::ID id,
                                                std::vector<Value *> Ops) {
    return callLLVMIntrinsic(Intrinsic::getDeclaration(module.get(), id), Ops);
}

namespace {
Intrinsic::ID select_intrinsic(Type type,
                               Intrinsic::ID b, Intrinsic::ID h, Intrinsic::ID w,
                               Intrinsic::ID ub, Intrinsic::ID uh, Intrinsic::ID uw) {
    switch (type.bits()) {
    case 8: return type.is_int() ? b : ub;
    case 16: return type.is_int() ? h : uh;
    case 32: return type.is_int() ? w : uw;
    }

    internal_error << "Type not handled for intrinsic.\n";
    return Intrinsic::not_intrinsic;
}

Intrinsic::ID select_intrinsic(Type type,
                               Intrinsic::ID b, Intrinsic::ID h, Intrinsic::ID w) {
    return select_intrinsic(type, b, h, w, b, h, w);
}

std::string type_suffix(Type type, bool signed_variants = true) {
    if (type.is_int() || !signed_variants) {
        switch (type.bits()) {
        case 8: return "b";
        case 16: return "h";
        case 32: return "w";
        }
    } else if (type.is_uint()) {
        switch (type.bits()) {
        case 8: return "ub";
        case 16: return "uh";
        case 32: return "uw";
        }
    }
    internal_error << "Unsupported HVX type: " << type << "\n";
    return "";
}
}  // namespace

llvm::Value *CodeGen_Hexagon::call_intrin(Type t, int intrin_lanes,
                                          llvm::Intrinsic::ID id,
                                          int ops_lanes,
                                          std::vector<Expr> ops) {
    vector<Value *> values;
    values.reserve(ops.size());
    for (Expr i : ops) {
        values.push_back(codegen(i));
    }

    return call_intrin(llvm_type_of(t), intrin_lanes, id, ops_lanes, values);
}

Value *CodeGen_Hexagon::call_intrin(Type result_type, const string &name, vector<Expr> args) {
    llvm::Function *fn = module->getFunction(name);
    internal_assert(fn) << "Function '" << name << "' not found\n";
    if (fn->getReturnType()->getVectorNumElements()*2 <= static_cast<unsigned>(result_type.lanes())) {
        // We have fewer than half as many lanes in our intrinsic as
        // we have in the call. Check to see if a double vector
        // version of this intrinsic exists.
        llvm::Function *fn2 = module->getFunction(name + ".dv");
        if (fn2) {
            fn = fn2;
        }
    }
    return call_intrin(result_type, fn->getReturnType()->getVectorNumElements(), fn->getName(), args);
}

Value *CodeGen_Hexagon::call_intrin(llvm::Type *result_type, const string &name, vector<llvm::Value *> args) {
    llvm::Function *fn = module->getFunction(name);
    internal_assert(fn) << "Function '" << name << "' not found\n";
    if (fn->getReturnType()->getVectorNumElements()*2 <= result_type->getVectorNumElements()) {
        // We have fewer than half as many lanes in our intrinsic as
        // we have in the call. Check to see if a double vector
        // version of this intrinsic exists.
        llvm::Function *fn2 = module->getFunction(name + ".dv");
        if (fn2) {
            fn = fn2;
        }
    }
    return call_intrin(result_type, fn->getReturnType()->getVectorNumElements(), fn->getName(), args);
}

llvm::Value *CodeGen_Hexagon::call_intrin(llvm::Type *t, int intrin_lanes,
                                          llvm::Intrinsic::ID id,
                                          int ops_lanes,
                                          std::vector<llvm::Value *> ops) {
    internal_assert(id != Intrinsic::not_intrinsic);
    llvm::Function *fn = Intrinsic::getDeclaration(module.get(), id);
    llvm::FunctionType *fty = fn->getFunctionType();
    internal_assert(fty->getNumParams() == ops.size());
    for (size_t i = 0; i < ops.size(); i++) {
        llvm::Type *ty = fty->getParamType(i);
        if (ty != ops[i]->getType()) {
            // We might need to cast, but the operands might have a
            // different number of lanes. Fix up vector types before
            // trying to cast.
            if (ty->isVectorTy()) {
                ty = llvm::VectorType::get(ty->getVectorElementType(),
                                           ops_lanes*ty->getVectorNumElements()/intrin_lanes);
            }
            ops[i] = builder->CreateBitCast(ops[i], ty);
        }
    }

    return CodeGen_LLVM::call_intrin(t, intrin_lanes, fn->getName(), ops);
}

llvm::Value *
CodeGen_Hexagon::convertValueType(llvm::Value *V, llvm::Type *T) {
  if (T != V->getType())
    return builder->CreateBitCast(V, T);
  else
    return V;
}
std::vector<Expr>
CodeGen_Hexagon::getHighAndLowVectors(Expr DoubleVec) {
  bool B128 = target.has_feature(Halide::Target::HVX_128);
  int VecSize = HEXAGON_SINGLE_MODE_VECTOR_SIZE;
  if (B128) VecSize *= 2;
  Expr Hi, Lo;

  Type t = DoubleVec.type();
  Type NewT = Type(t.code(), t.bits(), t.lanes()/2);
  int NumElements = NewT.lanes();

  debug(4) << "HexCG: getHighAndLowVectors(Expr) "
           << "DoubleVec.type: " << t
           << " NewT: " << NewT << "\n";

  internal_assert(t.is_vector());
  internal_assert((t.bytes() * t.lanes()) == 2*VecSize);
  internal_assert(NewT.is_vector());
  internal_assert((NewT.bytes() * NumElements) == VecSize);

  const Broadcast *B = DoubleVec.as<Broadcast>();
  if (B) {
    Hi = Broadcast::make(B->value, NumElements);
    Lo = Broadcast::make(B->value, NumElements);
  } else {
    Hi = Call::make(NewT, Call::get_high_register, {DoubleVec},
                    Call::Intrinsic);
    Lo = Call::make(NewT, Call::get_low_register, {DoubleVec},
                    Call::Intrinsic);
  }
  return {Hi, Lo};
}
std::vector<Value *>
CodeGen_Hexagon::getHighAndLowVectors(llvm::Value *DoubleVec) {
  bool B128 = target.has_feature(Halide::Target::HVX_128);

  debug(4) << "HexCG: getHighAndLowVectors(Value)\n";

  Value *Hi = callLLVMIntrinsic(IPICK(Intrinsic::hexagon_V6_hi), {DoubleVec});
  Value *Lo = callLLVMIntrinsic(IPICK(Intrinsic::hexagon_V6_lo), {DoubleVec});
  return {Hi, Lo};
}
llvm::Value *
CodeGen_Hexagon::concatVectors(Value *High, Value *Low) {
  bool B128 = target.has_feature(Halide::Target::HVX_128);

  debug(4) << "HexCG: concatVectors(Value, Value)\n";

  Value *CombineCall = callLLVMIntrinsic(IPICK(Intrinsic::hexagon_V6_vcombine), {High, Low});
  return CombineCall;
}
std::vector<Expr>
CodeGen_Hexagon::slice_into_halves(Expr a) {
  if(!a.type().is_vector())
      return {};
  Expr A_low, A_high;
  Type t = a.type();
  Type NewT = Type(t.code(), t.bits(), t.lanes()/2);
  int NumElements = NewT.lanes();

  debug(4) << "HexCG: slice_into_halves(Expr) "
           << "a.type: " << t
           << " NewT: " << NewT << "\n";

  const Broadcast *B = a.as<Broadcast>();
  if (B) {
    A_low = Broadcast::make(B->value, NewT.lanes());
    A_high = Broadcast::make(B->value, NewT.lanes());
  } else {
    std::vector<Expr> ShuffleArgsALow, ShuffleArgsAHigh;
    ShuffleArgsALow.push_back(a);
    ShuffleArgsAHigh.push_back(a);
    for (int i = 0; i < NumElements; ++i) {
      ShuffleArgsALow.push_back(i);
      ShuffleArgsAHigh.push_back(i + NumElements);
    }
    A_low = Call::make(NewT, Call::shuffle_vector, ShuffleArgsALow,
                       Call::Intrinsic);
    A_high = Call::make(NewT, Call::shuffle_vector, ShuffleArgsAHigh,
                        Call::Intrinsic);
  }

  // use high/low ordering to match getHighAndLowVectors
  return {A_high, A_low};
}

string CodeGen_Hexagon::mcpu() const {
  if (target.has_feature(Halide::Target::HVX_V62))
    return "hexagonv62";
  else
    return "hexagonv60";
}

string CodeGen_Hexagon::mattrs() const {
  return "+hvx";
}

bool CodeGen_Hexagon::use_soft_float_abi() const {
  return false;
}
static bool EmittedOnce = false;
int CodeGen_Hexagon::native_vector_bits() const {
  bool DoTrace = ! EmittedOnce;
  EmittedOnce = true;
  if (DoTrace)
    debug(1) << (target.has_feature(Halide::Target::HVX_V62)
             ? "V62\n" : "V60\n");
  if (target.has_feature(Halide::Target::HVX_128)) {
    if (DoTrace) debug(1) << "128 Byte mode\n";
    return 128*8;
  } else {
    if (DoTrace) debug(1) << "64 Byte mode\n";
    return 64*8;
  }
}

#ifdef HEX_CG_ASSERTS
  static bool enableVecAsserts = true;
#else
  static bool enableVecAsserts = false;
#endif

static int show_chk = -1;

// checkVectorOp
//
// Check to see if the op has a vector type.
// If so, report an error or warning (as selected) .
// This routine is to be called before calling the CodeGen_Posix visitor
// to detect when we are scalarizing a vector operation.
static void
checkVectorOp(const Expr op, string msg) {
  if (show_chk < 0) { // Not yet initialized.
    #ifdef _WIN32
    char chk[128];
    size_t read = 0;
    getenv_s(&read, chk, "HEX_CHK");
    if (read)
    #else
    if (char *chk = getenv("HEX_CHK"))
    #endif
    {
      show_chk = atoi(chk);
    }
  }
  if (op.type().is_vector()) {
    debug(2) << "VEC-EXPECT " << msg ;
    if (enableVecAsserts)
      internal_error << "VEC-EXPECT " << msg;
    if (show_chk > 0) {
      user_warning << "Unsupported vector op: "
                   << op.type() << " " << msg
                   << "  " << op << "\n";
    }
  }
}
static bool isDblVector(Type t, int vec_bits) {
  return t.is_vector() && (
    ((t.bits() * t.lanes()) == (2 * vec_bits)));
}
static bool isQuadVector(Type t, int vec_bits) {
  return t.is_vector() && (
    ((t.bits() * t.lanes()) == (4 * vec_bits)));
}
static bool isDblOrQuadVector(Type t, int vec_bits) {
  return t.is_vector() && (
    ((t.bits() * t.lanes()) == (2 * vec_bits)) ||
    ((t.bits() * t.lanes()) == (4 * vec_bits)));
}
static bool
isLargerThanVector(Type t, int vec_bits) {
  return t.is_vector() &&
    (t.bits() * t.lanes()) > vec_bits;
}
static bool
isLargerThanDblVector(Type t, int vec_bits) {
  return t.is_vector() &&
    (t.bits() * t.lanes()) > (2 * vec_bits);
}
static bool
isValidHexagonVector(Type t, int vec_bits) {
  return t.is_vector() &&
    ((t.bits() * t.lanes()) == vec_bits);
}
static bool
isValidHexagonVectorPair(Type t, int vec_bits) {
  return t.is_vector() &&
    ((t.bits() * t.lanes()) == 2*vec_bits);
}
int CodeGen_Hexagon::bytes_in_vector() const {
  return native_vector_bits() / 8;
}

llvm::Value *CodeGen_Hexagon::emitBinaryOp(const BaseExprNode *op,
                                           std::vector<Pattern> &Patterns) {
  vector<Expr> matches;
  for (const Pattern &P : Patterns) {
    if (expr_match(P.pattern, op, matches)) {
        Intrinsic::ID ID = P.ID;
        bool BitCastNeeded = false;
        llvm::Type *BitCastBackTo;
        llvm::Function *F = Intrinsic::getDeclaration(module.get(), ID);
        llvm::FunctionType *FType = F->getFunctionType();
        Value *Lt = codegen(matches[0]);
        Value *Rt = codegen(matches[1]);
        llvm::Type *T0 = FType->getParamType(0);
        llvm::Type *T1 = FType->getParamType(1);
        if (T0 != Lt->getType()) {
          BitCastBackTo = Lt->getType();
          Lt = builder->CreateBitCast(Lt, T0);
          BitCastNeeded = true;
        }
        if (T1 != Rt->getType())
          Rt = builder->CreateBitCast(Rt, T1);
        std::vector<Value *> Ops;
        Ops.push_back(Lt);
        Ops.push_back(Rt);
        Value *Call = builder->CreateCall(F, Ops);
        if (BitCastNeeded)
          return builder->CreateBitCast(Call, BitCastBackTo);
        else
          return Call;
      }
  }
  return NULL;
}

Expr lossless_cast_cmp(Type t, Expr e) {
  const EQ *eq = e.as<EQ>();
  const NE *ne = e.as<NE>();
  const LT *lt = e.as<LT>();
  const LE *le = e.as<LE>();
  const GT *gt = e.as<GT>();
  const GE *ge = e.as<GE>();
  Expr a = eq ? eq->a : (ne ? ne->a : (lt ? lt->a : (gt ? gt->a : (ge ? ge->a :
                                                                   Expr()))));
  Expr b = eq ? eq->b : (ne ? ne->b : (lt ? lt->b : (gt ? gt->b : (ge ? ge->b :
                                                                   Expr()))));
  if (!a.defined() || !b.defined())
    return Expr();
  a = lossless_cast(t, a);
  b = lossless_cast(t, b);
  if (!a.defined() || !b.defined())
    return Expr();
  if (eq)
    return EQ::make(a, b);
  else if (ne)
    return NE::make(a, b);
  else if (lt)
    return LT::make(a, b);
  else if (le)
    return LE::make(a, b);
  else if (gt)
    return GT::make(a, b);
  else if (ge)
    return GE::make(a, b);
  else
    return Expr();
}
// Check to see if LoadA and LoadB are vectors of 'Width' elements and
// that they form interleaved loads of even and odd elements
//. i.e they are of the form.
// LoadA = A[ramp(base, 2, Width)]
// LoadB = A[ramp(base+1, 2, Width)]
bool checkInterleavedLoadPair(const Load *LoadA, const Load*LoadC, int Width) {
  if (!LoadA || !LoadC)
    return false;
  debug(4) << "HexCG: checkInterleavedLoadPair\n";
  debug(4) << "LoadA = " << LoadA->name << "[" << LoadA->index << "]\n";
  debug(4) << "LoadC = " << LoadC->name << "[" << LoadC->index << "]\n";
  const Ramp *RampA = LoadA->index.as<Ramp>();
  const Ramp *RampC = LoadC->index.as<Ramp>();
  if (!RampA  || !RampC) {
    debug(4) << "checkInterleavedLoadPair: Not both Ramps\n";
    return false;
  }
  const IntImm *StrideA = RampA->stride.as<IntImm>();
  const IntImm *StrideC = RampC->stride.as<IntImm>();

  if (StrideA->value != 2 || StrideC->value != 2) {
    debug(4) << "checkInterleavedLoadPair: Not all strides are 2\n";
    return false;
  }

  if (RampA->lanes != Width || RampC->lanes != Width) {
      debug(4) << "checkInterleavedLoadPair: Not all widths are 64\n";
      return false;
  }

  Expr BaseA = RampA->base;
  Expr BaseC = RampC->base;

  Expr DiffCA = simplify(BaseC - BaseA);
  debug (4) << "checkInterleavedLoadPair: BaseA = " << BaseA << "\n";
  debug (4) << "checkInterleavedLoadPair: BaseC = " << BaseC << "\n";
  debug (4) << "checkInterleavedLoadPair: DiffCA = " << DiffCA << "\n";
  if (is_one(DiffCA))
    return true;
  return false;
}
// Check to see if the elements of the 'matches' form a dot product
// of interleaved values, i.e, they are this for example
// matches[0]*matches[1] + matches[2]*matches[3]
// where matches[0] and matches[2] are interleaved loads
// i.e matches[0] is A[ramp(base, 2, Width)]
// and matches[2] is A[ramp(base+1, 2, Width)]
// Similarly, matches[1] is B[ramp(base, 2, Width)]
// and matches[3] is B[ramp(base+1, 2, Width)]
bool checkTwoWayDotProductOperandsCombinations(vector<Expr> &matches,
                                               int Width) {
  internal_assert(matches.size() == 4);
  // We accept only two combinations for now.
  // All four vector loads.
  // Two vector loads and two broadcasts.
  // Check if all four are loads
  int I;
  debug(4) << "HexCG: checkTwoWayDotProductOperandsCombinations\n";
  for (I = 0; I < 4; ++I)
    debug(4) << "matches[" << I << "] = " << matches[I] << "\n";

  const Load *LoadA = matches[0].as<Load>();
  const Load *LoadB = matches[1].as<Load>();
  const Load *LoadC = matches[2].as<Load>();
  const Load *LoadD = matches[3].as<Load>();
  if (LoadA && LoadB && LoadC && LoadD) {
    if (((LoadA->name != LoadC->name) && (LoadA->name != LoadD->name)) ||
        ((LoadB->name != LoadC->name) && (LoadB->name != LoadD->name))) {
      debug(4) <<
        "checkTwoWayDotProductOperandsCombinations: All 4 loads, but not"
        " exactly two pairs of arrays\n";
      return false;
    }
    if (LoadA->name == LoadD->name){
      std::swap(matches[2], matches[3]);
      std::swap(LoadC, LoadD);
    }
    return checkInterleavedLoadPair(LoadA, LoadC, Width) &&
      checkInterleavedLoadPair(LoadB, LoadD, Width);
  } else {
    // Theoretically we can deal with all of them not being vector loads
    // (Hint: Think 4 broadcasts), but this is rare, so now we will deal
    // only with 2 broadcasts and 2 loads to catch this case for example
    // 3*f(2x) + 7*f(2x+1);
    const Load *InterleavedLoad1 = NULL, *InterleavedLoad2 = NULL;
    if (!LoadA && LoadB) {
      const Broadcast *BroadcastA = matches[0].as<Broadcast>();
      if (!BroadcastA) {
        debug(4) << "checkTwoWayDotProductOperandsCombinations: A is neither a"
          "vector load  nor a broadcast\n";
        return false;
      }
      InterleavedLoad1 = LoadB;
    } else if (LoadA && !LoadB) {
      const Broadcast *BroadcastB = matches[1].as<Broadcast>();
      if (!BroadcastB) {
        debug(4) << "checkTwoWayDotProductOperandsCombinations: B is neither a"
          " vector laod nor a broadcast\n";
        return false;
      }
      InterleavedLoad1 = LoadA;
      std::swap(matches[0], matches[1]);
    }
    if (!LoadC && LoadD) {
      const Broadcast *BroadcastC = matches[2].as<Broadcast>();
      if (!BroadcastC) {
        debug(4) << "checkTwoWayDotProductOperandsCombinations: C is neither a"
          " vector load nor a broadcast\n";
        return false;
      }
      InterleavedLoad2 = LoadD;
    } else if (LoadC && !LoadD) {
      const Broadcast *BroadcastD = matches[3].as<Broadcast>();
      if (!BroadcastD) {
        debug(4) << "checkTwoWayDotProductOperandsCombinations: D is neither a"
          "vector load nor a broadcast\n";
        return false;
      }
      InterleavedLoad2 = LoadC;
      std::swap(matches[2], matches[3]);
    }
    if (InterleavedLoad1->name != InterleavedLoad2->name)
      return false;
    // Todo: Should we be checking the broadcasts?
    return checkInterleavedLoadPair(InterleavedLoad1, InterleavedLoad2, Width);
  }
  return false;
}
bool CodeGen_Hexagon::shouldUseVDMPY(const Add *op,
                                     std::vector<Value *> &LLVMValues){
  Expr pattern;
  int I;
  bool B128 = target.has_feature(Halide::Target::HVX_128);

  pattern = (wild_i32xW * wild_i32xW) + (wild_i32xW * wild_i32xW);
  vector<Expr> matches;
  if (expr_match(pattern, op, matches)) {
    internal_assert(matches.size() == 4);
    debug(4) << "HexCG: shouldUseVDMPY\n";
    for (I = 0; I < 4; ++I)
      debug(4) << "matches[" << I << "] = " << matches[I] << "\n";

    matches[0] = lossless_cast(Int(16, CPICK(32,16)), matches[0]);
    matches[1] = lossless_cast(Int(16, CPICK(32,16)), matches[1]);
    matches[2] = lossless_cast(Int(16, CPICK(32,16)), matches[2]);
    matches[3] = lossless_cast(Int(16, CPICK(32,16)), matches[3]);
    if (!matches[0].defined() || !matches[1].defined() ||
        !matches[2].defined() || !matches[3].defined())
      return false;
    if (!checkTwoWayDotProductOperandsCombinations(matches, CPICK(32,16)))
      return false;

    std::vector<Expr> vecA, vecB;
    vecA.push_back(matches[0]);
    vecA.push_back(matches[2]);
    vecB.push_back(matches[1]);
    vecB.push_back(matches[3]);
    Value *a = interleave_vectors(Int(16, CPICK(64,32)), vecA);
    Value *b = interleave_vectors(Int(16, CPICK(64,32)), vecB);
    LLVMValues.push_back(a);
    LLVMValues.push_back(b);
    return true;

  }
  return false;
}
bool CodeGen_Hexagon::shouldUseVMPA(const Add *op,
                                    std::vector<Value *> &LLVMValues){
  bool B128 = target.has_feature(Halide::Target::HVX_128);
  Expr pattern;
  // pattern = (cast(Int(16, 64), wild_u8x64) * cast(Int(16, 64), wild_u8x64)) +
  //   (cast(Int(16, 64), wild_u8x64) * cast(Int(16, 64), wild_u8x64));
  pattern = (wild_i16x2W * wild_i16x2W) + (wild_i16x2W * wild_i16x2W);
  vector<Expr> matches;
  if (expr_match(pattern, op, matches)) {
    debug(4) << "Pattern matched\n";
    internal_assert(matches.size() == 4);
    matches[0] = lossless_cast(UInt(8, CPICK(128,64)), matches[0]);
    matches[1] = lossless_cast(UInt(8, CPICK(128,64)), matches[1]);
    matches[2] = lossless_cast(UInt(8, CPICK(128,64)), matches[2]);
    matches[3] = lossless_cast(UInt(8, CPICK(128,64)), matches[3]);
    if (!matches[0].defined() || !matches[1].defined() ||
        !matches[2].defined() || !matches[3].defined())
      return false;
    if (!checkTwoWayDotProductOperandsCombinations(matches, CPICK(128,64)))
      return false;

    std::vector<Expr> vecA, vecB;
    vecA.push_back(matches[0]);
    vecA.push_back(matches[2]);
    vecB.push_back(matches[1]);
    vecB.push_back(matches[3]);
    Value *a = interleave_vectors(Int(8, CPICK(256,128)), vecA);
    Value *b = interleave_vectors(Int(8, CPICK(256,128)), vecB);
    LLVMValues.push_back(a);
    LLVMValues.push_back(b);
    return true;
  }
  return false;
}
bool CodeGen_Hexagon::possiblyGenerateVMPAAccumulate(const Add *op) {
  bool B128 = target.has_feature(Halide::Target::HVX_128);
  std::vector<Pattern> Patterns;

  // Convert A:zxt(a:u8x64) + B:zxt(bu8x64) + C:i16x64 ->
  // C += (vcombine(a,b).ub, 0x01010101)
  //
  // PDB: FIXME: Is it ok to accumulate into C? For instance, if C is needed
  // in another iteration, then C will need to be reloaded, right? Consider this
  // Halide code.
  //   ImageParam g(type_of<uint8_t>(), 2);
  //   Halide::Func f, g_16;
  //   g_16(x, y) = cast<int16_t> g(x, y);
  //   f(x, y) = g_16(x, y-1) + g_16(x, y) + g_16(x, y+1)
  // In this case the vectors for g_16(x, y) and g_16(x, y+1) can be reused,
  // but if we accumulate into either one of the two, then reuse is not
  // possible.

  Patterns.emplace_back(wild_i16x2W + wild_i16x2W + wild_i16x2W,
                        IPICK(Intrinsic::hexagon_V6_vmpabus_acc));
  Patterns.emplace_back(wild_i32x2W + wild_i32x2W + wild_i32x2W,
                        IPICK(Intrinsic::hexagon_V6_vmpahb_acc));
  vector<Expr> matches;
  for (const Pattern &P : Patterns) {
    if (expr_match(P.pattern, op, matches)) {
      internal_assert(matches.size() == 3);
      Expr Op0, Op1, Op2;
      Expr Acc, OpA, OpB;
      Op0 = lossless_cast(UInt(8, CPICK(128, 64)), matches[0]);
      Op1 = lossless_cast(UInt(8, CPICK(128, 64)), matches[1]);
      Op2 = lossless_cast(UInt(8, CPICK(128, 64)), matches[2]);
      if (Op0.defined() && Op1.defined() && !Op2.defined()) {
        Acc = matches[2]; OpA = Op0; OpB = Op1;
      } else if (Op0.defined() && !Op1.defined() && Op2.defined()) {
        Acc = matches[1]; OpA = Op0; OpB = Op2;
      } else if (!Op0.defined() && Op1.defined() && Op2.defined()) {
        Acc = matches[0]; OpA = Op1; OpB = Op2;
      } else if (Op0.defined() && Op1.defined() && Op2.defined()) {
        Acc = matches[0]; OpA = Op1; OpB = Op2;
      } else
        return false;
      Value *Accumulator = codegen(Acc);
      Value *Operand0 = codegen(OpA);
      Value *Operand1 = codegen(OpB);
      Value *Multiplicand = concatVectors(Operand0, Operand1);
      int ScalarValue = 0x01010101;
      Expr ScalarImmExpr = IntImm::make(Int(32), ScalarValue);
      Value *Scalar = codegen(ScalarImmExpr);
      Value *Result = callLLVMIntrinsic(P.ID, {Accumulator, Multiplicand, Scalar});
      value =  convertValueType(Result, llvm_type_of(op->type));
      return true;
    }
  }
  return false;
}
void CodeGen_Hexagon::visit(const Add *op) {
  bool B128 = target.has_feature(Halide::Target::HVX_128);
  debug(4) << "HexagonCodegen: " << op->type << ", " << op->a
           << " + " << op->b << "\n";
  if (isLargerThanDblVector(op->type, native_vector_bits())) {
    value = handleLargeVectors(op);
    if (value)
      return;
  }
  std::vector<Value *>LLVMValues;
  if (shouldUseVMPA(op, LLVMValues)) {
    internal_assert (LLVMValues.size() == 2);
    Value *Lt = LLVMValues[0];
    Value *Rt = LLVMValues[1];
    llvm::Function *F =
      Intrinsic::getDeclaration(module.get(), IPICK(Intrinsic::hexagon_V6_vmpabuuv));
    llvm::FunctionType *FType = F->getFunctionType();
    llvm::Type *T0 = FType->getParamType(0);
    llvm::Type *T1 = FType->getParamType(1);
    if (T0 != Lt->getType()) {
      Lt = builder->CreateBitCast(Lt, T0);
    }
    if (T1 != Rt->getType())
      Rt = builder->CreateBitCast(Rt, T1);

    Halide::Type DestType = op->type;
    llvm::Type *DestLLVMType = llvm_type_of(DestType);
    std::vector<Value *> Ops;
    Ops.push_back(Lt);
    Ops.push_back(Rt);
    Value *Call = builder->CreateCall(F, Ops);
    if (DestLLVMType != Call->getType())
      value = builder->CreateBitCast(Call, DestLLVMType);
    else
      value = Call;
    debug(4) << "Generating vmpa\n";
    return;
  }
  if (shouldUseVDMPY(op, LLVMValues)) {
    internal_assert (LLVMValues.size() == 2);
    Value *Lt = LLVMValues[0];
    Value *Rt = LLVMValues[1];
    llvm::Function *F =
      Intrinsic::getDeclaration(module.get(), IPICK(Intrinsic::hexagon_V6_vdmpyhvsat));
    llvm::FunctionType *FType = F->getFunctionType();
    llvm::Type *T0 = FType->getParamType(0);
    llvm::Type *T1 = FType->getParamType(1);
    if (T0 != Lt->getType()) {
      Lt = builder->CreateBitCast(Lt, T0);
    }
    if (T1 != Rt->getType())
      Rt = builder->CreateBitCast(Rt, T1);

    Halide::Type DestType = op->type;
    llvm::Type *DestLLVMType = llvm_type_of(DestType);
    std::vector<Value *> Ops;
    Ops.push_back(Lt);
    Ops.push_back(Rt);
    Value *Call = builder->CreateCall(F, Ops);
    if (DestLLVMType != Call->getType())
      value = builder->CreateBitCast(Call, DestLLVMType);
    else
      value = Call;
    debug(4) << "HexagonCodegen: Generating Vd32.w=vdmpy(Vu32.h,Rt32.h):sat\n";
    return;
  }
  // See if you can generate Vdd.h += vmpa(Vuu.ub, Rt.b)
  if(possiblyGenerateVMPAAccumulate(op)) {
    return;
  }
  if (!value &&
      isLargerThanVector(op->type, native_vector_bits())) {
    value = handleLargeVectors(op);
    if (value)
      return;
  }

    if (op->type.is_vector()) {
        vector<Expr> matches;
        for (GeneralPattern &p : adds) {
            if (expr_match(p.pattern, op, matches)) {
                value = call_intrin(op->type, p.intrin, matches);
                return;
            }
        }
    }

  if (!value) {
    checkVectorOp(op, "in visit(Add *)\n");
    CodeGen_Posix::visit(op);
  }
  return;
}

llvm::Value *
CodeGen_Hexagon::possiblyCodeGenWideningMultiplySatRndSat(const Div *op) {
  bool B128 = target.has_feature(Halide::Target::HVX_128);
  std::vector<Expr> Patterns, matches;
  int num_hw_pair = (bytes_in_vector() / 2) * 2; // num half words in a pair.
  int num_w_quad = (bytes_in_vector() / 4) * 4;
  Patterns.push_back((wild_i32x4W * wild_i32x4W + (1 << 14))
                     / Broadcast::make(wild_i32, num_w_quad));
  Patterns.push_back((wild_i16x2W * wild_i16x2W + (1 << 14))
                     / Broadcast::make(wild_i16, num_hw_pair));
  for (const Expr &P : Patterns) {
    if (expr_match(P, op, matches)) {
      Type t = matches[0].type();
      if (t.bits() == 32) {
        Type narrow = Type(t.code(), (t.bits()/2), t.lanes());
        matches[0] = lossless_cast(narrow, matches[0]);
        matches[1] = lossless_cast(narrow, matches[1]);
        if (!matches[0].defined() || !matches[1].defined())
          return NULL;
      }
      int rt_shift_by = 0;
      if (is_const_power_of_two_integer(matches[2], &rt_shift_by)
          && rt_shift_by == 15) {
        Intrinsic::ID IntrinsID = IPICK(Intrinsic::hexagon_V6_vmpyhvsrs);
        Value *DoubleVecA = codegen(matches[0]);
        Value *DoubleVecB = codegen(matches[1]);
        std::vector<Value *> OpsA = getHighAndLowVectors(DoubleVecA);
        std::vector<Value *> OpsB = getHighAndLowVectors(DoubleVecB);
        Value *HighRes = callLLVMIntrinsic(IntrinsID, {OpsA[0], OpsB[0]});
        Value *LowRes = callLLVMIntrinsic(IntrinsID, {OpsA[1], OpsB[1]});
        Value *Op = concat_vectors({LowRes, HighRes});
        if (t.bits() != 32)
          return convertValueType(Op, llvm_type_of(op->type));
        else
          return convertValueType(Op, llvm_type_of(matches[0].type()));
      } else
        return NULL;
    }
  }
  return NULL;
}
void CodeGen_Hexagon::visit(const Div *op) {
  debug(2) << "HexCG: " << op->type <<  ", visit(Div)\n";
  if (!op->type.is_vector()) {
    CodeGen_Posix::visit(op);
    return;
  }
  bool B128 = target.has_feature(Halide::Target::HVX_128);
  std::vector<Pattern> Patterns;
  std::vector<Expr> matches;
  if (isLargerThanDblVector(op->type, native_vector_bits()))
    value = handleLargeVectors(op);
  else if (isValidHexagonVectorPair(op->type, native_vector_bits())) {
    if (possiblyCodeGenWideningMultiplySatRndSat(op))
      return;
  }
  else {
    // If the Divisor is a power of 2, simply generate right shifts.
    int WordsInVector  = native_vector_bits() / 32;
    int HalfWordsInVector = WordsInVector * 2;
    Patterns.emplace_back(wild_u32xW / Broadcast::make(wild_u32, WordsInVector),
                          IPICK(Intrinsic::hexagon_V6_vlsrw));
    Patterns.emplace_back(wild_u16xW / Broadcast::make(wild_u16, HalfWordsInVector),
                          IPICK(Intrinsic::hexagon_V6_vlsrh));
    Patterns.emplace_back(wild_i32xW / Broadcast::make(wild_i32, WordsInVector),
                          IPICK(Intrinsic::hexagon_V6_vasrw));
    Patterns.emplace_back(wild_i16xW / Broadcast::make(wild_i16, HalfWordsInVector),
                          IPICK(Intrinsic::hexagon_V6_vasrh));
    for (const Pattern &P : Patterns) {
      if (expr_match(P.pattern, op, matches)) {
        int rt_shift_by = 0;
        if (is_const_power_of_two_integer(matches[1], &rt_shift_by)) {
          Value *Vector = codegen(matches[0]);
          Value *ShiftBy = codegen(rt_shift_by);
          Value *Result = callLLVMIntrinsic(P.ID, {Vector, ShiftBy});
          value = convertValueType(Result, llvm_type_of(op->type));
          return;
        }
      }
    }
  }

  if (!value &&
      isLargerThanVector(op->type, native_vector_bits())) {
    value = handleLargeVectors(op);
    if (value)
      return;
  }
  if (!value) {
    checkVectorOp(op, "in visit(Div *)\n");
    CodeGen_Posix::visit(op);
  }
  return;
}

void CodeGen_Hexagon::visit(const Sub *op) {
    if (op->type.is_vector()) {
        vector<Expr> matches;
        for (GeneralPattern &p : subs) {
            if (expr_match(p.pattern, op, matches)) {
                value = call_intrin(op->type, p.intrin, matches);
                return;
            }
        }
    }
    CodeGen_Posix::visit(op);
}

/////////////////////////////////////////////////////////////////////////////
// Start of handleLargeVectors

// Handle Add on types greater than a single vector
llvm::Value *
CodeGen_Hexagon::handleLargeVectors(const Add *op) {
  debug(4) << "HexCG: " << op->type << ", handleLargeVectors (Add)\n";
  #define _OP(a,b)  a + b
  #include "CodeGen_Hexagon_LV.h"
}

// Handle Mul on types greater than a single vector
llvm::Value *
CodeGen_Hexagon::handleLargeVectors(const Mul *op) {
  debug(4) << "HexCG: " << op->type << ", handleLargeVectors (Mul)\n";
  #define _OP(a,b)  a * b
  #include "CodeGen_Hexagon_LV.h"
}

// Handle Div on types greater than a single vector
llvm::Value *
CodeGen_Hexagon::handleLargeVectors(const Div *op) {
  debug(4) << "HexCG: " << op->type << ", handleLargeVectors (Div)\n";
  #define _OP(a,b)  a / b
  #include "CodeGen_Hexagon_LV.h"
}

// Handle Cast on types greater than a single vector
static
bool isWideningVectorCast(const Cast *op) {
  Type t = op->type;
  Type e_type = op->value.type();
  return (t.is_vector() && e_type.is_vector() &&
          t.bits() > e_type.bits());
}
static
bool isSameSizeVectorCast(const Cast *op) {
  Type t = op->type;
  Type e_type = op->value.type();
  return (t.is_vector() && e_type.is_vector() &&
          t.bits() == e_type.bits());
}
static
bool isNarrowingVectorCast(const Cast *op) {
  Type t = op->type;
  Type e_type = op->value.type();
  return (t.is_vector() && e_type.is_vector() &&
          t.bits() < e_type.bits());
}
llvm::Value *
CodeGen_Hexagon::handleLargeVectors(const Cast *op) {
  bool B128 = target.has_feature(Halide::Target::HVX_128);
  if (isWideningVectorCast(op)) {
    std::vector<Pattern> Patterns;
    debug(4) << "Entered handleLargeVectors (Cast)\n";
    std::vector<Expr> matches;

    // 8-bit -> 16-bit (2x widening)
    Patterns.emplace_back(cast(UInt(16, CPICK(128, 64)), wild_u8xW), IPICK(Intrinsic::hexagon_V6_vzb));
    Patterns.emplace_back(cast(UInt(16, CPICK(128, 64)), wild_i8xW), IPICK(Intrinsic::hexagon_V6_vzb));

    Patterns.emplace_back(cast(Int(16, CPICK(128, 64)), wild_u8xW), IPICK(Intrinsic::hexagon_V6_vzb));
    Patterns.emplace_back(cast(Int(16, CPICK(128, 64)), wild_i8xW), IPICK(Intrinsic::hexagon_V6_vsb));

    // 16-bit -> 32-bit (2x widening)
    Patterns.emplace_back(cast(UInt(32, CPICK(128, 64)), wild_u16x2W), IPICK(Intrinsic::hexagon_V6_vzh));
    Patterns.emplace_back(cast(UInt(32, CPICK(128, 64)), wild_i16x2W), IPICK(Intrinsic::hexagon_V6_vzh));

    Patterns.emplace_back(cast(Int(32, CPICK(128, 64)), wild_u16x2W), IPICK(Intrinsic::hexagon_V6_vzh));
    Patterns.emplace_back(cast(Int(32, CPICK(128, 64)), wild_i16x2W), IPICK(Intrinsic::hexagon_V6_vsh));

    // 8-bit -> 32-bit (4x widening)
    // Note: listed intrinsic is the second step (16->32bit) widening
    Patterns.emplace_back(cast(UInt(32, CPICK(128, 64)), wild_u8xW), IPICK(Intrinsic::hexagon_V6_vzh));
    Patterns.emplace_back(cast(UInt(32, CPICK(128, 64)), wild_i8xW), IPICK(Intrinsic::hexagon_V6_vzh));

    Patterns.emplace_back(cast(Int(32, CPICK(128, 64)), wild_u8xW), IPICK(Intrinsic::hexagon_V6_vzh));
    Patterns.emplace_back(cast(Int(32, CPICK(128, 64)), wild_i8xW), IPICK(Intrinsic::hexagon_V6_vsh));


    for (const Pattern &P : Patterns) {
        if (expr_match(P.pattern, op, matches)) {
          // You have a vector that is u8x64 in matches. Extend this to u32x64.
          debug(4) << "HexCG::" << op->type <<
            " handleLargeVectors(const Cast *)\n";

          Value *DoubleVector = NULL;
          // First, check to see if we are widening 4x.
          if ((op->value.type().bits() == 8) && (op->type.bits() == 32))
          {
            debug(4) << "HexCG::First widening 2x to 16bit elements\n";
            Type NewT = Type(op->type.code(), 16, op->type.lanes());
            DoubleVector = codegen(cast(NewT, op->value));
          } else {
            DoubleVector = codegen(op->value);
          }

          // We now have a vector is that u16x64/i16x64. Get the lower half of
          // this vector which contains the events elements of A and extend that
          // to 32 bits. Similarly, deal with the upper half of the double
          // vector.
          std::vector<Value *> Ops = getHighAndLowVectors(DoubleVector);
          Value *HiVecReg = Ops[0];
          Value *LowVecReg = Ops[1];

          debug(4) << "HexCG::" << "Widening lower vector reg elements(even)"
            " elements to 32 bit\n";
          Value *EvenRegisterPair = callLLVMIntrinsic(P.ID, {LowVecReg});
          debug(4) << "HexCG::" << "Widening higher vector reg elements(odd)"
            " elements to 32 bit\n";
          Value *OddRegisterPair = callLLVMIntrinsic(P.ID, {HiVecReg});
          // Note: At this point we are returning a concatenated vector of type
          // u32x64 or i32x64. This is essentially an illegal type for the
          // Hexagon HVX LLVM backend. However, we expect to break this
          // down before it is stored or whenever these are computed say by
          // a mul node, we expect the visitor to break them down and compose
          // them again.
          debug(4) << "HexCG::" << "Concatenating the two vectors\n";
          Value *V = concat_vectors({EvenRegisterPair, OddRegisterPair});
          return convertValueType(V, llvm_type_of(op->type));
        }
    }
  } else {
    // Look for saturate & pack
    std::vector<Pattern> Patterns;
    std::vector<Expr> matches;
    Patterns.emplace_back(u8_(min(wild_u32x4W, UINT_8_IMAX)), IPICK(Intrinsic::hexagon_V6_vsathub));
    // Due to aggressive simplification introduced by the patch below
    // the max operator is removed when saturating a signed value down
    // to an unsigned value.
    // commit 23c461ce6cc50e22becbd38e6217c7e9e9b4dd98
    //  Author: Andrew Adams <andrew.b.adams@gmail.com>
    //  Date:   Mon Jun 16 15:38:13 2014 -0700
    // Weaken some simplification rules due to horrible compile times.
    Patterns.emplace_back(u8_(min(wild_i32x4W, UINT_8_IMAX)), IPICK(Intrinsic::hexagon_V6_vsathub));
    // Fixme: PDB: Shouldn't the signed version have a max in the pattern too?
    // Yes it should. So adding it now.
    Patterns.emplace_back(i8c(wild_i32x4W), Intrinsic::not_intrinsic);
    Patterns.emplace_back(u8c(wild_i32x4W), IPICK(Intrinsic::hexagon_V6_vsathub));

    for (const Pattern &P : Patterns) {
      if (expr_match(P.pattern, op, matches)) {
        // At the present moment we barf when saturating to an i8 value.
        // Once we fix this issue, make sure to get rid of the error
        // below in the else part as well.
        if (P.ID == Intrinsic::not_intrinsic) {
          user_error << "Saturate and packing not supported when downcasting"
            " words to signed chars\n";
        } else {
          internal_assert(matches.size() == 1);
          bool operand_type_signed = matches[0].type().is_int();
          Type FirstStepType = Type(matches[0].type().code(), 16, op->type.lanes());
          Value *FirstStep = NULL;
          if (operand_type_signed) {
            if (op->type.is_int()) {
              // i32->i8.
              // This is not supported currently.
              user_error << "Saturate and packing not supported when"
                "downcasting words to signed chars\n";
            } else {
              // i32->u8.
              const Div *d = matches[0].as<Div>();
              if (d) {
                FirstStep = possiblyCodeGenWideningMultiplySatRndSat(d);
              }
              // FirstSteType is int16
              if (!FirstStep) {
                FirstStep = codegen(i16c(matches[0]));
              }
            }
          } else {
            // u32->u8
            // FirstStepType is uint16.
            FirstStep = codegen(cast(FirstStepType,
                                     (min(matches[0],
                                          UINT_16_IMAX))));
          }
          Value *V = callLLVMIntrinsic(P.ID, getHighAndLowVectors(FirstStep));
          return convertValueType(V, llvm_type_of(op->type));
        }
      }
    }
    {
      // Truncate and pack.
      Patterns.clear();
      matches.clear();

      Patterns.emplace_back(u8_(wild_u32x4W), IPICK(Intrinsic::hexagon_V6_vshuffeb));
      Patterns.emplace_back(i8_(wild_u32x4W), IPICK(Intrinsic::hexagon_V6_vshuffeb));
      Patterns.emplace_back(u8_(wild_i32x4W), IPICK(Intrinsic::hexagon_V6_vshuffeb));
      Patterns.emplace_back(i8_(wild_i32x4W), IPICK(Intrinsic::hexagon_V6_vshuffeb));
      for (const Pattern & P : Patterns) {
        if (expr_match(P.pattern, op, matches)) {
          Type FirstStepType = Type(matches[0].type().code(), 16, op->type.lanes());
          Value *FirstStep = codegen(cast(FirstStepType, matches[0]));
          Value * V = callLLVMIntrinsic(P.ID, getHighAndLowVectors(FirstStep));
          return convertValueType(V, llvm_type_of(op->type));
        }
      }
    }
    {
      // This lowers the first step of u32x64->u8x64 with saturation, which is a
      // two step saturate and pack. This first step converts a u32x64/i32x64
      // into u16x64/i16x64
      Patterns.clear();
      matches.clear();
#include <v62feat3.inc>
      Patterns.emplace_back(u16_(min(wild_u32x4W, UINT_16_IMAX)),
                            IPICK(Intrinsic::hexagon_V6_vsatwh));

      Patterns.emplace_back(i16c(wild_i32x4W), IPICK(Intrinsic::hexagon_V6_vsatwh));
      for (const Pattern &P : Patterns) {
        if (expr_match(P.pattern, op, matches)) {
          Value *Vector = codegen(matches[0]);
          int bytes_in_vector = native_vector_bits() / 8;
          int VectorSize = (2 * bytes_in_vector)/4;
          // We now have a u32x64 vector, i.e. 2 vector register pairs.
          Value *EvenRegPair = slice_vector(Vector, 0, VectorSize);
          Value *OddRegPair = slice_vector(Vector, VectorSize, VectorSize);
          // We now have the lower register pair in EvenRegPair.
          // TODO: For v61 use hexagon_V6_vsathuwuh
          Value *EvenHalf = callLLVMIntrinsic(P.ID, getHighAndLowVectors(EvenRegPair));
          Value *OddHalf = callLLVMIntrinsic(P.ID, getHighAndLowVectors(OddRegPair));

          // EvenHalf & OddHalf are each one vector wide.
          Value *Result = concatVectors(OddHalf, EvenHalf);
          return convertValueType(Result, llvm_type_of(op->type));
        }
      }
    }
    {
      // This lowers the first step of u32x64->u8x64 with truncation, which is a
      // two step saturate and pack. This first step converts a u32x64/i32x64
      // into u16x64/i16x64
      Patterns.clear();
      matches.clear();

      Patterns.emplace_back(u16_(wild_u32x4W), IPICK(Intrinsic::hexagon_V6_vshufeh));
      Patterns.emplace_back(i16_(wild_u32x4W), IPICK(Intrinsic::hexagon_V6_vshufeh));
      Patterns.emplace_back(u16_(wild_i32x4W), IPICK(Intrinsic::hexagon_V6_vshufeh));
      Patterns.emplace_back(i16_(wild_i32x4W), IPICK(Intrinsic::hexagon_V6_vshufeh));
      for (const Pattern &P : Patterns) {
        if (expr_match(P.pattern, op, matches)) {
          Value *Vector = codegen(matches[0]);
          int bytes_in_vector = native_vector_bits() / 8;
          int VectorSize = (2 * bytes_in_vector)/4;
          // We now have a u32x64 vector, i.e. 2 vector register pairs.
          Value *EvenRegPair = slice_vector(Vector, 0, VectorSize);
          Value *OddRegPair = slice_vector(Vector, VectorSize, VectorSize);
          // We now have the lower register pair in EvenRegPair.
          Value *EvenHalf = callLLVMIntrinsic(P.ID, getHighAndLowVectors(EvenRegPair));
          Value *OddHalf = callLLVMIntrinsic(P.ID, getHighAndLowVectors(OddRegPair));

          // EvenHalf & OddHalf are each one vector wide.
          Value *Result = concatVectors(OddHalf, EvenHalf);
          return convertValueType(Result, llvm_type_of(op->type));
        }
      }
    }
  }
  return NULL;
}
// End of handleLargeVectors
/////////////////////////////////////////////////////////////////////////////

void CodeGen_Hexagon::visit(const Cast *op) {
    vector<Expr> matches;
    for (GeneralPattern &p : casts) {
        if (expr_match(p.pattern, op, matches)) {
            value = call_intrin(op->type, p.intrin, matches);
            return;
        }
    }

  debug(2) << "HexCG: " << op->type << " <- " << op->value.type() << ", " << "visit(Cast)\n";
  if (isWideningVectorCast(op)) {
      // ******** Part 1: Up casts (widening) ***************
      // Two step extensions.
      // i8x64 -> i32x64 <to do>
      // u8x64 -> u32x64
      if (isLargerThanDblVector(op->type, native_vector_bits())) {
        value = handleLargeVectors(op);
        if (value)
          return;
      }
      matches.clear();
      // vmpy - vector multiply - vector by vector.
      // Vdd32.uh=vmpy(Vu32.ub,Vv32.ub)
      // Vdd32.h=vmpy(Vu32.b,Vv32.b)
      // Vdd32.uw=vmpy(Vu32.uh,Vv32.uh)
      // Vdd32.w=vmpy(Vu32.h,Vv32.h)
      // Vd32.h=vmpyi(Vu32.h,Vv32.h)
      for (const Pattern &P : multiplies) {
        if (expr_match(P.pattern, op, matches)) {
          internal_assert(matches.size() == 2);
          Intrinsic::ID ID = P.ID;
          llvm::Function *F = Intrinsic::getDeclaration(module.get(), ID);
          llvm::FunctionType *FType = F->getFunctionType();
          bool InvertOperands = P.InvertOperands;
          Value *Lt = codegen(matches[0]);
          Value *Rt = codegen(matches[1]);
          if (InvertOperands)
            std::swap(Lt, Rt);

          llvm::Type *T0 = FType->getParamType(0);
          llvm::Type *T1 = FType->getParamType(1);
          if (T0 != Lt->getType()) {
            Lt = builder->CreateBitCast(Lt, T0);
          }
          if (T1 != Rt->getType())
            Rt = builder->CreateBitCast(Rt, T1);

          Halide::Type DestType = op->type;
          llvm::Type *DestLLVMType = llvm_type_of(DestType);
          std::vector<Value *> Ops;
          Ops.push_back(Lt);
          Ops.push_back(Rt);
          Value *Call = builder->CreateCall(F, Ops);

          if (DestLLVMType != Call->getType())
            value = builder->CreateBitCast(Call, DestLLVMType);
          else
            value = Call;
          return;
        }
      }
      matches.clear();
      // Try to generate the following casts.
      // Vdd32.uh=vzxt(Vu32.ub) i.e. u8x64 -> u16x64
      // Vdd32.uw=vzxt(Vu32.uh) i.e. u16x32 -> u32x32
      // Vdd32.h=vsxt(Vu32.b) i.e. i8x64 -> i16x64
      // Vdd32.w=vsxt(Vu32.h) i.e. i16x32 -> i32x32
      for (const Pattern &P : global_casts) {
        if (expr_match(P.pattern, op, matches)) {
          Intrinsic::ID ID = P.ID;
          llvm::Function *F = Intrinsic::getDeclaration(module.get(), ID);
          llvm::FunctionType *FType = F->getFunctionType();
          Value *Op0 = codegen(matches[0]);
          const Cast *C = P.pattern.as<Cast>();
          internal_assert (C);
          internal_assert(FType->getNumParams() == 1);
          Halide::Type DestType = C->type;
          llvm::Type *DestLLVMType = llvm_type_of(DestType);
          llvm::Type *T0 = FType->getParamType(0);
          if (T0 != Op0->getType()) {
            Op0 = builder->CreateBitCast(Op0, T0);
          }
          Value *Call = builder->CreateCall(F, Op0);
          value = builder->CreateBitCast(Call, DestLLVMType);
          return;
        }
      }
      // ******** End Part 1: Up casts (widening) ***************
  } else if (isNarrowingVectorCast(op)) {
      // ******** Part 2: Down casts (Narrowing) ****************
      // Two step downcasts.
      // std::vector<Expr> Patterns;
      //  Patterns.push_back(u8_(min(wild_u32x64, 255)));
    if (isLargerThanDblVector(op->value.type(), native_vector_bits())) {
        value = handleLargeVectors(op);
        if (value)
          return;
      }
    bool B128 = target.has_feature(Halide::Target::HVX_128);
    // Looking for shuffles
    {
      std::vector<Pattern> Shuffles;
      // Halide has a bad habit of converting "a >> 8" to "a/256"
      Expr TwoFiveSix_u = Broadcast::make(u16_(256), CPICK(128, 64));
      Expr TwoFiveSix_i = Broadcast::make(i16_(256), CPICK(128, 64));
      Expr Divisor_u = Broadcast::make(u32_(65536), CPICK(64, 32));
      Expr Divisor_i = Broadcast::make(i32_(65536), CPICK(64, 32));
      // Vd.b = shuffo(Vu.b, Vv.b)
      Shuffles.emplace_back(u8_(wild_u16x2W / TwoFiveSix_u), IPICK(Intrinsic::hexagon_V6_vshuffob));
      Shuffles.emplace_back(i8_(wild_u16x2W / TwoFiveSix_u), IPICK(Intrinsic::hexagon_V6_vshuffob));
      Shuffles.emplace_back(u8_(wild_i16x2W / TwoFiveSix_i), IPICK(Intrinsic::hexagon_V6_vshuffob));
      Shuffles.emplace_back(i8_(wild_i16x2W / TwoFiveSix_i), IPICK(Intrinsic::hexagon_V6_vshuffob));
      // Vd.h = shuffo(Vu.h, Vv.h)
      Shuffles.emplace_back(u16_(wild_u32x2W / Divisor_u), IPICK(Intrinsic::hexagon_V6_vshufoh));
      Shuffles.emplace_back(i16_(wild_u32x2W / Divisor_u), IPICK(Intrinsic::hexagon_V6_vshufoh));
      Shuffles.emplace_back(u16_(wild_i32x2W / Divisor_i), IPICK(Intrinsic::hexagon_V6_vshufoh));
      Shuffles.emplace_back(i16_(wild_i32x2W / Divisor_i), IPICK(Intrinsic::hexagon_V6_vshufoh));

      matches.clear();
      for (const Pattern &P : Shuffles) {
        if (expr_match(P.pattern, op, matches)) {
          Value *DoubleVector = codegen(matches[0]);
          Value *ShuffleInst = callLLVMIntrinsic(P.ID, getHighAndLowVectors(DoubleVector));
          value = convertValueType(ShuffleInst, llvm_type_of(op->type));
          return;
        }
      }
    }

    // Lets look for saturate and pack.
    std::vector<Pattern> SatAndPack;
    matches.clear();
    int WrdsInVP  = 2 * (native_vector_bits() / 32);
    int HWrdsInVP = WrdsInVP * 2;
    Expr wild_i16xHWrdsInVP = Broadcast::make(wild_i16, HWrdsInVP);
    Expr wild_i32xWrdsInVP = Broadcast::make(wild_i32, WrdsInVP);

    SatAndPack.emplace_back(u8c(wild_i16x2W >> wild_i16xHWrdsInVP), IPICK(Intrinsic::hexagon_V6_vasrhubsat));
    SatAndPack.emplace_back(i8c(wild_i16x2W >> wild_i16xHWrdsInVP), IPICK(Intrinsic::hexagon_V6_vasrhbrndsat));
    SatAndPack.emplace_back(i16c(wild_i32x2W >> wild_i32xWrdsInVP), IPICK(Intrinsic::hexagon_V6_vasrwhsat));
    SatAndPack.emplace_back(u16c(wild_i32x2W >> wild_i32xWrdsInVP), IPICK(Intrinsic::hexagon_V6_vasrwuhsat));

    for (const Pattern &P : SatAndPack) {
      if (expr_match(P.pattern, op, matches)) {
        Value *DoubleVector = codegen(matches[0]);
        Value *ShiftOperand = codegen(matches[1]);
        std::vector<Value *> Ops = getHighAndLowVectors(DoubleVector);
        Ops.push_back(ShiftOperand);
        Value *SatAndPackInst = callLLVMIntrinsic(P.ID, Ops);
        value = convertValueType(SatAndPackInst, llvm_type_of(op->type));
        return;
      }
    }
    // when saturating a signed value to an unsigned value, we see "max"
    // unlike saturating an unsinged value to a smaller unsinged value when
    // the max(Expr, 0) part is redundant.
    SatAndPack.emplace_back(u8c(wild_i16x2W / wild_i16xHWrdsInVP), IPICK(Intrinsic::hexagon_V6_vasrhubsat));
    SatAndPack.emplace_back(i8c(wild_i16x2W / wild_i16xHWrdsInVP), IPICK(Intrinsic::hexagon_V6_vasrhbrndsat));
    SatAndPack.emplace_back(i16c(wild_i32x2W / wild_i32xWrdsInVP), IPICK(Intrinsic::hexagon_V6_vasrwhsat));
    SatAndPack.emplace_back(u16c(wild_i32x2W / wild_i32xWrdsInVP), IPICK(Intrinsic::hexagon_V6_vasrwuhsat));

    for (const Pattern &P : SatAndPack) {
      if (expr_match(P.pattern, op, matches)) {
          int rt_shift_by = 0;
          if (is_const_power_of_two_integer(matches[1], &rt_shift_by)) {
            Value *DoubleVector = codegen(matches[0]);
            Value *ShiftBy = codegen(rt_shift_by);
            std::vector<Value *> Ops = getHighAndLowVectors(DoubleVector);
            Ops.push_back(ShiftBy);
            Value *Result = callLLVMIntrinsic(P.ID, Ops);
            value = convertValueType(Result, llvm_type_of(op->type));
            return;
          }
      }
    }
    SatAndPack.clear();
    matches.clear();
    SatAndPack.emplace_back(u8_(min(wild_u16x2W, 255)), IPICK(Intrinsic::hexagon_V6_vsathub));
    SatAndPack.emplace_back(u8c(wild_i16x2W), IPICK(Intrinsic::hexagon_V6_vsathub));
    SatAndPack.emplace_back(i8c(wild_i16x2W), Intrinsic::not_intrinsic);
    // -128 when implicitly coerced to uint16 is 65408.
    SatAndPack.emplace_back(i8_(max(min(wild_u16x2W, 127), 65408 /*uint16(-128)*/)),
                            Intrinsic::not_intrinsic);
    for (const Pattern &P : SatAndPack) {
      if (expr_match(P.pattern, op, matches)) {
        if (P.ID == Intrinsic::not_intrinsic) {
          user_error << "Saturate and packing not supported when downcasting"
            " shorts (signed and unsigned) to signed chars\n";
        } else {
          Value *DoubleVector = codegen(matches[0]);
          Value *SatAndPackInst = callLLVMIntrinsic(P.ID, getHighAndLowVectors(DoubleVector));
          value = convertValueType(SatAndPackInst, llvm_type_of(op->type));
          return;
        }
      }
    }
    {
      std::vector<Pattern> Shuffles;
      // Vd.b = shuffe(Vu.b, Vv.b)
      Shuffles.emplace_back(u8_(wild_u16x2W), IPICK(Intrinsic::hexagon_V6_vshuffeb));
      Shuffles.emplace_back(i8_(wild_u16x2W), IPICK(Intrinsic::hexagon_V6_vshuffeb));
      Shuffles.emplace_back(u8_(wild_i16x2W), IPICK(Intrinsic::hexagon_V6_vshuffeb));
      Shuffles.emplace_back(i8_(wild_i16x2W), IPICK(Intrinsic::hexagon_V6_vshuffeb));

      // Vd.h = shuffe(Vu.h, Vv.h)
      Shuffles.emplace_back(u16_(wild_u32x2W), IPICK(Intrinsic::hexagon_V6_vshufeh));
      Shuffles.emplace_back(i16_(wild_u32x2W), IPICK(Intrinsic::hexagon_V6_vshufeh));
      Shuffles.emplace_back(u16_(wild_i32x2W), IPICK(Intrinsic::hexagon_V6_vshufeh));
      Shuffles.emplace_back(i16_(wild_i32x2W), IPICK(Intrinsic::hexagon_V6_vshufeh));
      matches.clear();
      for (const Pattern &P : Shuffles) {
        if (expr_match(P.pattern, op, matches)) {
          Value *DoubleVector = codegen(matches[0]);
          Value *ShuffleInst = callLLVMIntrinsic(P.ID, getHighAndLowVectors(DoubleVector));
          value = convertValueType(ShuffleInst, llvm_type_of(op->type));
          return;
        }
      }
    }
      // ******** End Part 2: Down casts (Narrowing) ************
  } else if (isSameSizeVectorCast(op)) {
      // ******** Part 3: Same size casts (typecast) ************
      matches.clear();
      for (const Pattern &P : typecasts) {
        if (expr_match(P.pattern, op, matches)) {
          Intrinsic::ID ID = P.ID;
          llvm::Function *F = Intrinsic::getDeclaration(module.get(), ID);
          llvm::FunctionType *FType = F->getFunctionType();
          Value *Op0 = codegen(matches[0]);
          const Cast *C = P.pattern.as<Cast>();
          internal_assert (C);
          internal_assert(FType->getNumParams() == 1);
          Halide::Type DestType = C->type;
          llvm::Type *DestLLVMType = llvm_type_of(DestType);
          llvm::Type *T0 = FType->getParamType(0);
          if (T0 != Op0->getType()) {
            Op0 = builder->CreateBitCast(Op0, T0);
          }
          Value *Call = builder->CreateCall(F, Op0);
          value = builder->CreateBitCast(Call, DestLLVMType);
          return;
        }
      }
      // ******** End Part 3: Same size casts (typecast) ********
  }

  ostringstream msgbuf;
  msgbuf << "<- " << op->value.type();
  string msg = msgbuf.str() + " in visit(Cast *)\n";
  checkVectorOp(op, msg);
  CodeGen_Posix::visit(op);
  return;
}
void CodeGen_Hexagon::visit(const Call *op) {
    internal_assert((op->call_type == Call::Extern || op->call_type == Call::Intrinsic))
        << "Can only codegen extern calls and intrinsics\n";

    bool B128 = target.has_feature(Halide::Target::HVX_128);

    if (op->call_type == Call::Intrinsic && op->type.is_vector()) {
        Intrinsic::ID intrin = Intrinsic::not_intrinsic;
        int intrin_lanes = native_vector_bits() / op->type.bits();
        if (op->name == Call::bitwise_and) {
            internal_assert(op->args.size() == 2);
            intrin = IPICK(Intrinsic::hexagon_V6_vand);
        } else if (op->name == Call::bitwise_xor) {
            internal_assert(op->args.size() == 2);
            intrin = IPICK(Intrinsic::hexagon_V6_vxor);
        } else if (op->name == Call::bitwise_or) {
            internal_assert(op->args.size() == 2);
            intrin = IPICK(Intrinsic::hexagon_V6_vor);
        } else if (op->name == Call::bitwise_not) {
            internal_assert(op->args.size() == 1);
            intrin = IPICK(Intrinsic::hexagon_V6_vnot);
        } else if (op->name == Call::absd) {
            internal_assert(op->args.size() == 2);
            intrin = select_intrinsic(op->args[0].type(),
                                                Intrinsic::not_intrinsic,
                                                IPICK(Intrinsic::hexagon_V6_vabsdiffh),
                                                IPICK(Intrinsic::hexagon_V6_vabsdiffw),
                                                IPICK(Intrinsic::hexagon_V6_vabsdiffub),
                                                IPICK(Intrinsic::hexagon_V6_vabsdiffuh),
                                                Intrinsic::not_intrinsic);
        }
        if (intrin != Intrinsic::not_intrinsic) {
            value = call_intrin(op->type, intrin_lanes, intrin, op->type.lanes(), op->args);
            return;
        }
    }

  int VecSize = HEXAGON_SINGLE_MODE_VECTOR_SIZE;
  if (B128) VecSize *= 2;

  if (!value) {
    if (op->name == Call::get_high_register) {
      internal_assert(op->type.is_vector());
      internal_assert((op->type.bytes() * op->type.lanes()) == VecSize);
      Value *Call = callLLVMIntrinsic(IPICK(Intrinsic::hexagon_V6_hi), {codegen(op->args[0])});
      value = convertValueType(Call, llvm_type_of(op->type));
      return;
    } else if (op->name == Call::get_low_register) {
      internal_assert(op->type.is_vector());
      internal_assert((op->type.bytes() * op->type.lanes()) == VecSize);
      Value *Call = callLLVMIntrinsic(IPICK(Intrinsic::hexagon_V6_lo), {codegen(op->args[0])});
      value = convertValueType(Call, llvm_type_of(op->type));
      return;
    } else if (op->name == Call::interleave_vectors) {
      if (isDblVector(op->type, native_vector_bits()) &&
                      op->args.size() == 2) {
        Expr arg0 = op->args[0];
        Expr arg1 = op->args[1];
        if ((arg0.type() == arg1.type()) &&
            op->type.element_of() == arg0.type().element_of()) {
          internal_assert(op->type.lanes() == 2*arg0.type().lanes());
          int scalar = -1 * op->type.bytes();
          std::vector<Value *> Ops = {codegen(arg1), codegen(arg0), codegen(scalar)};
          Value * Call = callLLVMIntrinsic(IPICK(Intrinsic::hexagon_V6_vshuffvdd), Ops);
          value = convertValueType(Call, llvm_type_of(op->type));
          return;
        }
      }
    }

    int chk_call = show_chk;
    // Only check these calls at higher levels
    if ((chk_call < 2) &&
        ((op->name == Call::interleave_vectors) ||
         (op->name == Call::shuffle_vector))) {
      chk_call = 0;
    }
    if (chk_call > 0) {
      checkVectorOp(op, "in visit(Call *)\n");
    }
    CodeGen_Posix::visit(op);
  }
}
bool CodeGen_Hexagon::possiblyCodeGenWideningMultiply(const Mul *op) {
  const Broadcast *bc_a = op->a.as<Broadcast>();
  const Broadcast *bc_b = op->b.as<Broadcast>();
  if (!bc_a && !bc_b)
    // both cannot be broadcasts because simplify should have reduced them.
    return false;
  // So we know at least one is a broadcast.
  //   Vdd.h=vmpy(Vu.ub,Rt.b)
  //   Vdd.w=vmpy(Vu.h,Rt.h)
  //   Vdd.uh=vmpy(Vu.ub,Rt.ub)
  //   Vdd.uw=vmpy(Vu.uh,Rt.uh)
  bool B128 = target.has_feature(Halide::Target::HVX_128);
  std::vector<Pattern>Patterns;
  std::vector<Expr> matches;
  Expr Vec, BC, bc_value;
  Intrinsic::ID IntrinsID = Intrinsic::not_intrinsic;
  //   Deal with these first.
  //   Vdd.h=vmpy(Vu.ub,Rt.b)
  //   Vdd.w=vmpy(Vu.h,Rt.h)
  Patterns.emplace_back(wild_i16x2W * wild_i16x2W, IPICK(Intrinsic::hexagon_V6_vmpybus));
  Patterns.emplace_back(wild_i32x2W * wild_i32x2W, IPICK(Intrinsic::hexagon_V6_vmpyh));
  for (const Pattern & P : Patterns) {
    if (expr_match(P.pattern, op, matches)) {
      if (bc_a) {
        BC = matches[0];
        Vec = matches[1];
        bc_value = bc_a->value;
      } else {
        Vec = matches[0];
        BC = matches[1];
        bc_value = bc_b->value;
      }
      Type t_vec, t_bc;
      if (Vec.type().bits() == 16) {
        t_vec = UInt(8, Vec.type().lanes());
        t_bc = Int(8, Vec.type().lanes());
      }
      else if (Vec.type().bits() == 32) {
        t_vec = Int(16, Vec.type().lanes());
        t_bc = Int(16, Vec.type().lanes());
      }
      Vec  = lossless_cast(t_vec, Vec);
      BC = lossless_cast(t_bc, BC);
      IntrinsID = P.ID;
      break;
    }
  }
  if (!Vec.defined()) {
    Patterns.clear();
    matches.clear();
    //   Vdd.uh=vmpy(Vu.ub,Rt.ub)
    //   Vdd.uw=vmpy(Vu.uh,Rt.uh)
    Patterns.emplace_back(wild_u16x2W * wild_u16x2W, IPICK(Intrinsic::hexagon_V6_vmpyub));
    Patterns.emplace_back(wild_u32x2W * wild_u32x2W, IPICK(Intrinsic::hexagon_V6_vmpyuh));
    for (const Pattern & P : Patterns) {
      if (expr_match(P.pattern, op, matches)) {
        if (bc_a) {
          BC = matches[0];
          Vec = matches[1];
          bc_value = bc_a->value;
        } else {
          Vec = matches[0];
          BC = matches[1];
          bc_value = bc_b->value;
        }
        Type t_vec, t_bc;
        if (Vec.type().bits() == 16) {
          t_vec = UInt(8, Vec.type().lanes());
          t_bc = UInt(8, Vec.type().lanes());
        }
        else if (Vec.type().bits() == 32) {
          t_vec = UInt(16, Vec.type().lanes());
          t_bc = UInt(16, Vec.type().lanes());
        }
        Vec  = lossless_cast(t_vec, Vec);
        BC = lossless_cast(t_bc, BC);
        IntrinsID = P.ID;
        break;
      }
    }
  }
  if (!Vec.defined() || !BC.defined())
    return false;
  if (!is_const(BC))
    return false;
  const int64_t *ImmValue_p = as_const_int(BC);
  const uint64_t *UImmValue_p = as_const_uint(BC);
  if (!ImmValue_p && !UImmValue_p)
    return false;
  int64_t ImmValue = ImmValue_p ? *ImmValue_p :
    (int64_t) *UImmValue_p;

  Value *Vector = codegen(Vec);
  //   Vdd.h=vmpy(Vu.ub,Rt.b)
  //   Vdd.w=vmpy(Vu.h,Rt.h)
  int ScalarValue = 0;
  if (Vec.type().bits() == 8) {
    int A = ImmValue & 0xFF;
    int B = A | (A << 8);
    ScalarValue = B | (B << 16);
  } else {
    int A = ImmValue & 0xFFFF;
    ScalarValue = A | (A << 16);
  }
  Value *Scalar = codegen(ScalarValue);
  Value *Vmpy = callLLVMIntrinsic(IntrinsID, {Vector, Scalar});
  value = convertValueType(Vmpy, llvm_type_of(op->type));
  return true;
}
void CodeGen_Hexagon::visit(const Mul *op) {
  if (!op->a.type().is_vector() && !op->b.type().is_vector()) {
    // scalar x scalar multiply
    CodeGen_Posix::visit(op);
    return;
  }
  bool B128 = target.has_feature(Halide::Target::HVX_128);
  int VecSize = HEXAGON_SINGLE_MODE_VECTOR_SIZE;
  if (B128) VecSize *= 2;
  debug(2) << "HexCG: " << op->type << ", " << "visit(Mul)\n";
  if (isLargerThanDblVector(op->type, native_vector_bits())) {
    // Consider such Halide code.
    //  ImageParam input(type_of<uint8_t>(), 2);
    //  Func input_32("input_32");
    //  input_32(x, y) = cast<uint32_t>(input(x, y));
    //  Halide::Func rows("rows");
    //  rows(x, y) = (input_32(x,y)) + (10*input_32(x+1,y))
    // + (45 * input_32(x+2,y))  + (120 * input_32(x+3,y)) +
    //  rows.vectorize(x, 64);
    // The multiplication operations here are of type u32x64.
    // These need to be broken down into 4 u32x16 multiplies and then the result
    // needs to composed together.
    value = handleLargeVectors(op);
    if (value)
      return;
  }
  if (!value) {
    // There is a good chance we are dealing with
    // vector by scalar kind of multiply instructions.
    Expr A = op->a;

    if (A.type().is_vector() &&
          ((A.type().bytes() * A.type().lanes()) ==
           2*VecSize)) {
      // If it is twice the hexagon vector width, then try
      // splitting into two vector multiplies.
      debug (4) << "HexCG: visit(Const Mul *op) ** \n";
      debug (4) << "op->a:" << op->a << "\n";
      debug (4) << "op->b:" << op->b << "\n";
      // Before we generate vector by scalar multiplies check if we can
      // use widening multiplies
      if (possiblyCodeGenWideningMultiply(op))
        return;
      int types[] = {16, 32};
      std::vector<Expr> Patterns;
      for (size_t i = 0; i < sizeof(types)/sizeof(types[0]); i++) {
        int HexagonVectorPairSizeInBits = 2 * native_vector_bits();
        Expr WildUCard = Variable::make(UInt(types[i]), "*");
        int Width = HexagonVectorPairSizeInBits / types[i];
        Expr WildUBroadcast = Broadcast::make(WildUCard, Width);
        Expr WildUIntVector = Variable::make(UInt(types[i], Width), "*");

        Expr WildICard = Variable::make(Int(types[i]), "*");
        Expr WildIBroadcast = Broadcast::make(WildICard, Width);
        Expr WildIntVector = Variable::make(Int(types[i], Width), "*");

        Patterns.push_back(WildUIntVector * WildUBroadcast);
        Patterns.push_back(WildUBroadcast * WildUIntVector);
        Patterns.push_back(WildIntVector * WildIBroadcast);
        Patterns.push_back(WildIBroadcast * WildIntVector);
      }
      std::vector<Expr> matches;
      Expr Vec, Other;
      for (const Expr &P : Patterns) {
        if (expr_match(P, op, matches)) {
          //__builtin_HEXAGON_V6_vmpyhss, __builtin_HEXAGON_V6_hi
          debug (4)<< "HexCG: Going to generate __builtin_HEXAGON_V6_vmpyhss\n";
          // Exactly one of them definitely has to be a vector.
          if (matches[0].type().is_vector()) {
            Vec = matches[0];
            Other = matches[1];
          } else {
            Vec = matches[1];
            Other = matches[0];
          }
          debug(4) << "vector " << Vec << "\n";
          debug(4) << "Broadcast " << Other << "\n";
          debug(4) << "Other bits size : " << Other.type().bits() << "\n";
          if (is_const(Other)) {
            const int64_t *ImmValue_p = as_const_int(Other);
            const uint64_t *UImmValue_p = as_const_uint(Other);
            if (ImmValue_p || UImmValue_p) {
              int64_t ImmValue = ImmValue_p ? *ImmValue_p :
                (int64_t) *UImmValue_p;
              unsigned int ScalarValue = 0;
              Intrinsic::ID IntrinsID = (Intrinsic::ID) 0;
              if (Vec.type().bits() == 16
                  && ImmValue <=  INT_8_IMAX) {
                unsigned int A = ImmValue & 0xFF;
                unsigned int B = A | (A << 8);
                ScalarValue = B | (B << 16);
                IntrinsID = IPICK(Intrinsic::hexagon_V6_vmpyihb);
              } else if (Vec.type().bits() == 32) {
                if (ImmValue <= INT_8_IMAX) {
                  unsigned int A = ImmValue & 0xFF;
                  unsigned int B = A | (A << 8);
                  ScalarValue = B | (B << 16);
                  IntrinsID = IPICK(Intrinsic::hexagon_V6_vmpyiwb);
                } else if (ImmValue <= INT_16_IMAX) {
                  unsigned int A = ImmValue & 0xFFFF;
                  ScalarValue = (A << 16) | A;
                  IntrinsID = IPICK(Intrinsic::hexagon_V6_vmpyiwh);
                } else
                  internal_error <<
                    "Cannot deal with an Imm value greater than 16"
                    "bits in generating vmpyi\n";
              } else
                checkVectorOp(op, "in visit(Mul *) Vector Scalar Imm\n");
              Expr ScalarImmExpr = IntImm::make(Int(32), ScalarValue);
              Value *Scalar = codegen(ScalarImmExpr);
              Value *VectorOp = codegen(Vec);
              debug(4) << "HexCG: Generating vmpyhss\n";

              std::vector<Value *> Ops = getHighAndLowVectors(VectorOp);
              Value *HiCall = Ops[0];  //Odd elements.
              Value *LoCall = Ops[1];  //Even elements
              Value *CallEven = callLLVMIntrinsic(IntrinsID, {HiCall, Scalar});
              Value *CallOdd = callLLVMIntrinsic(IntrinsID, {LoCall, Scalar});
              IntrinsID = IPICK(Intrinsic::hexagon_V6_vcombine);
              Value *CombineCall = callLLVMIntrinsic(IntrinsID, {CallEven, CallOdd});
              Halide::Type DestType = op->type;
              llvm::Type *DestLLVMType = llvm_type_of(DestType);
              if (DestLLVMType != CombineCall->getType())
                value = builder->CreateBitCast(CombineCall, DestLLVMType);
              else
                value = CombineCall;
              return;
              // It is Vector x Vector
            } else  if (matches[0].type().is_vector() && matches[1].type().is_vector()) {
              checkVectorOp(op, "in visit(Mul *) Vector x Vector\n");
              internal_error << "in visit(Mul *) Vector x Vector\n";
            }
          }
        } // expr_match
      }
      checkVectorOp(op, "in visit(Mul *) Vector x Vector no match)\n");
      debug(4) << "HexCG: FAILED to generate a  vector multiply.\n";
    }
  }
  value = emitBinaryOp(op, multiplies);
  if (!value &&
      isLargerThanVector(op->type, native_vector_bits())) {
    value = handleLargeVectors(op);
    if (value)
      return;
  }
  if (!value) {
    user_warning << "Unsupported type for vector multiply ("
                 << op->a.type()
                 << " * "
                 << op->b.type()
                 << " = "
                 << op->type
                 << ")\n";
    checkVectorOp(op, "in visit(Mul *)\n");
    CodeGen_Posix::visit(op);
    return;
  }
}

void CodeGen_Hexagon::visit(const Broadcast *op) {
    if (is_zero(op->value)) {
        if (op->lanes * op->type.bits() <= 32) {
            // If the result is not more than 32 bits, just use scalar code.
            CodeGen_Posix::visit(op);
        } else {
            // Use vd0.
            bool B128 = target.has_feature(Halide::Target::HVX_128);
            int intrin_lanes = native_vector_bits() / op->type.bits();
            value = call_intrin(llvm_type_of(op->type), intrin_lanes,
                                IPICK(Intrinsic::hexagon_V6_vd0),
                                0, {});
        }
    } else {
        // vsplatw only splats 32 bit words, so if scalar is less, we need
        // to broadcast it to (up to) 32 bits, then use vsplat if necessary.
        int scalar_broadcast = std::min(op->lanes, 32 / op->type.bits());
        value = create_broadcast(codegen(op->value), scalar_broadcast);
        if (scalar_broadcast == op->lanes) {
            // We only needed to broadcast up to the scalar broadcast width,
            // we're done.
        } else if (op->lanes % scalar_broadcast == 0) {
            bool B128 = target.has_feature(Halide::Target::HVX_128);
            int intrin_lanes = native_vector_bits() / op->type.bits();
            value = call_intrin(llvm_type_of(op->type), intrin_lanes,
                                IPICK(Intrinsic::hexagon_V6_lvsplatw),
                                scalar_broadcast, {value});
        } else {
            // TODO: We can handle this case (the broadcast result is not
            // a multiple of 32 bits) by being clever with call_intrin.
            CodeGen_Posix::visit(op);
        }
    }
}

void CodeGen_Hexagon::visit(const Load *op) {
  bool B128 = target.has_feature(Halide::Target::HVX_128);
  if (op->type.is_vector() && isValidHexagonVector(op->type,
                                                   native_vector_bits())) {

    bool possibly_misaligned = (might_be_misaligned.find(op->name) != might_be_misaligned.end());
    const Ramp *ramp = op->index.as<Ramp>();
    const IntImm *stride = ramp ? ramp->stride.as<IntImm>() : NULL;
    if (ramp && stride && stride->value == 1) {
      int lanes = ramp->lanes;
      // int alignment = op->type.bytes(); // The size of a single element
      int native_vector_bytes = native_vector_bits() / 8;

      // We are loading a partial vector. if we are, default to vanilla codegen.
      if (lanes * op->type.bytes() != native_vector_bytes) {
        CodeGen_Posix::visit(op);
        return;
      }
      // At this point we are satisfied that we are loading a native vector.
      ModulusRemainder mod_rem = get_alignment_info(ramp->base);
      if (mod_rem.modulus == 1 &&
          mod_rem.remainder == 0) {
        // We know nothing about alignment. Just fall back upon vanilla codegen.
        CodeGen_Posix::visit(op);
        return;
      }
      // ModulusRemainder tells us if something can be written in the
      // form
      // (ModulusRemainder.modulus * c1) + ModulusRemainder.remainder.
      // So for us to be able to generate an aligned load, ramp->base
      // should be
      // (lanes * c1) + c2.
      if (!possibly_misaligned && !(mod_rem.modulus % lanes)) {
        if (mod_rem.remainder == 0) {
          // This is a perfectly aligned address. Vanilla codegen can deal with
          // this.
          CodeGen_Posix::visit(op);
          return;
        } else {
          Expr base = simplify(ramp->base);
          const Add *add = base.as<Add>();
          const IntImm *b = add->b.as<IntImm>();
          // We can generate a combination of two vmems (aligned) followed by
          // a valign/vlalign if The base is like
          // 1. (aligned_expr + const)
          // In the former case, for double vector mode, we will have
          // mod_rem.modulus == alignment_required and
          // mod_rem.remainder == vector_width + const
          if (!b) {
            CodeGen_Posix::visit(op);
            return;
          }
          int b_val = b->value;
          // offset_elements is an expr that tells us how many elements away we
          // are from an aligned vector;
          int offset_elements = mod_imp(b_val, lanes);
          if (offset_elements == 0) {
            CodeGen_Posix::visit(op);
            return;
          }
          // If the index is A + b, then we know that A is already aligned. We need
          // to know if b, which is an IntImm also contains an aligned vector inside.
          // For e.g. if b is 65 and lanes is 64, then we have 1 aligned vector in it.
          // and base_low should be (A + 64)
          int offset_vector = div_imp(b_val, lanes) * lanes;
          // offset_elements tells us that we are off by those many elements
          // from the vector width. We will load two vectors
          // v_low = load(add->a + offset_vector)
          // v_high = load(add->a + offset_vector + lanes)
          // Now,
          // valign (v_high, v_low, x) = vlalign(v_high, v_low, vec_length - x);
          // Since offset_elements is always between 0 and (lanes-1), we need to
          // look at the sign of b_val to create the right offset for vlalign.
          int bytes_off = b_val > 0 ? offset_elements * op->type.bytes() :
              (lanes - offset_elements)  * op->type.bytes();
          Expr base_low =  simplify(add->a + offset_vector);
          Expr base_high =  simplify(base_low + lanes);
          Expr ramp_low = Ramp::make(base_low, 1, lanes);
          Expr ramp_high = Ramp::make(base_high, 1, lanes);
          Expr load_low = Load::make(op->type, op->name, ramp_low, op->image,
                                     op->param);
          Expr load_high = Load::make(op->type, op->name, ramp_high, op->image,
                                      op->param);
          Value *vec_low = codegen(load_low);
          Value *vec_high = codegen(load_high);

          Intrinsic::ID IntrinsID = (Intrinsic::ID) 0;
          if (b_val > 0) {
            Value *Scalar;
            if (bytes_off < 7) {
              IntrinsID = IPICK(Intrinsic::hexagon_V6_valignbi);
              Expr ScalarImmExpr = IntImm::make(Int(32), bytes_off);
              Scalar = codegen(ScalarImmExpr);
            }
            else {
              IntrinsID = IPICK(Intrinsic::hexagon_V6_valignb);
              // FIXME: PDB: Is this correct? Should this require a register
              // transfer.
              Scalar = codegen(bytes_off);
            }
            Value *valign = callLLVMIntrinsic(IntrinsID, {vec_high, vec_low, Scalar});
            value = convertValueType(valign, llvm_type_of(op->type));
            return;
          } else {
            Value *Scalar;
            if (bytes_off < 7) {
              IntrinsID = IPICK(Intrinsic::hexagon_V6_vlalignbi);
              Expr ScalarImmExpr = IntImm::make(Int(32), bytes_off);
              Scalar = codegen(ScalarImmExpr);
            }
            else {
              IntrinsID = IPICK(Intrinsic::hexagon_V6_vlalignb);
              // FIXME: PDB: Is this correct? Should this require a register
              // transfer.
              Scalar = codegen(bytes_off);
            }
            Value *valign = callLLVMIntrinsic(IntrinsID, {vec_high, vec_low, Scalar});
            value = convertValueType(valign, llvm_type_of(op->type));
            return;
          }
        }
      }
    } else if (ramp && stride && stride->value == 2) {
        // Load two vectors worth and then shuffle
        Expr base_a = ramp->base, base_b = ramp->base + ramp->lanes;

        // False indicates we should take the even-numbered lanes
        // from the load, true indicates we should take the
        // odd-numbered-lanes.
        bool shifted_a = false, shifted_b = false;
        // If the base ends in an odd constant, then subtract one
        // and do a different shuffle. This helps expressions like
        // (f(2*x) + f(2*x+1) share loads
        const Add *add = ramp->base.as<Add>();
        const IntImm *offset = add ? add->b.as<IntImm>() : NULL;
        if (offset && offset->value & 1) {
          base_a -= 1;
          shifted_a = true;
          base_b -= 1;
          shifted_b = true;
        }

        // Do each load.
        Expr ramp_a = Ramp::make(base_a, 1, ramp->lanes);
        Expr ramp_b = Ramp::make(base_b, 1, ramp->lanes);
        Expr load_a = Load::make(op->type, op->name, ramp_a, op->image,
                                 op->param);
        Expr load_b = Load::make(op->type, op->name, ramp_b, op->image,
                                 op->param);
        Value *vec_a = codegen(load_a);
        Value *vec_b = codegen(load_b);

        // Shuffle together the results.
        vector<Constant *> indices(ramp->lanes);
        for (int i = 0; i < (ramp->lanes + 1)/2; i++) {
          indices[i] = ConstantInt::get(i32, i*2 + (shifted_a ? 1 : 0));
        }
        for (int i = (ramp->lanes + 1)/2; i < ramp->lanes; i++) {
          indices[i] = ConstantInt::get(i32, i*2 + (shifted_b ? 1 : 0));
        }

        debug(2) << "Loading two vectors and shuffle: \n";
        value = builder->CreateShuffleVector(vec_a, vec_b,
                                             ConstantVector::get(indices));
        if (debug::debug_level >= 2) value -> dump();
      }
  }
  if (!value)
    CodeGen_Posix::visit(op);
  return;
}

void CodeGen_Hexagon::visit(const Max *op) {
    if (op->type.is_vector()) {
        value = call_intrin(op->type,
                            "halide.hexagon.vmax." + type_suffix(op->type),
                            {op->a, op->b});
    } else {
        CodeGen_Posix::visit(op);
    }
}

void CodeGen_Hexagon::visit(const Min *op) {
    if (op->type.is_vector()) {
        value = call_intrin(op->type,
                            "halide.hexagon.vmin." + type_suffix(op->type),
                            {op->a, op->b});
    } else {
        CodeGen_Posix::visit(op);
    }
}

void CodeGen_Hexagon::visit(const Select *op) {
    if (op->type.is_vector() && op->condition.type().is_vector()) {
        // eliminate_bool_vectors has replaced all boolean vectors
        // with integer vectors of the appropriate size, and this
        // condition is of the form 'cond != 0'. We just need to grab
        // cond and use that as the operand for vmux.
        const NE *cond_ne_0 = op->condition.as<NE>();
        internal_assert(cond_ne_0);
        internal_assert(is_zero(cond_ne_0->b));
        Value *condition = codegen(cond_ne_0->a);
        Value *true_value = codegen(op->true_value);
        Value *false_value = codegen(op->false_value);
        value = call_intrin(llvm_type_of(op->type),
                            "halide.hexagon.vmux." + type_suffix(op->type),
                            {condition, true_value, false_value});
    } else {
        CodeGen_Posix::visit(op);
    }
}

void CodeGen_Hexagon::visit(const GT *op) {
    if (op->type.is_vector()) {
        value = call_intrin(eliminated_bool_type(op->type, op->a.type()),
                            "halide.hexagon.vgt." + type_suffix(op->a.type()),
                            {op->a, op->b});
    } else {
        CodeGen_Posix::visit(op);
    }
}

void CodeGen_Hexagon::visit(const EQ *op) {
    if (op->type.is_vector()) {
        value = call_intrin(eliminated_bool_type(op->type, op->a.type()),
                            "halide.hexagon.veq." + type_suffix(op->a.type()),
                            {op->a, op->b});
    } else {
        CodeGen_Posix::visit(op);
    }
}

void CodeGen_Hexagon::visit(const GE *op) {
    Expr ge = Not::make(GT::make(op->b, op->a));
    ge.accept(this);
}

void CodeGen_Hexagon::visit(const LE *op) {
    Expr le = Not::make(GT::make(op->a, op->b));
    le.accept(this);
}

void CodeGen_Hexagon::visit(const LT *op) {
    Expr lt = GT::make(op->b, op->a);
    lt.accept(this);
}

void CodeGen_Hexagon::visit(const NE *op) {
    Expr eq = Not::make(EQ::make(op->a, op->b));
    eq.accept(this);
}

}}<|MERGE_RESOLUTION|>--- conflicted
+++ resolved
@@ -281,7 +281,6 @@
 }
 
 void CodeGen_Hexagon::compile_func(const LoweredFunc &f) {
-<<<<<<< HEAD
     CodeGen_Posix::begin_func(f.linkage, f.name, f.args);
 
     // Modify the body to add a call to halide_qurt_hvx_lock, and
@@ -301,29 +300,17 @@
     body = Block::make(Evaluate::make(hvx_unlock), body);
     body = Block::make(check_hvx_lock, body);
 
+    // We can't deal with bool vectors, convert them to integer vectors.
+    debug(1) << "Eliminating boolean vectors from Hexagon code...\n";
+    body = eliminate_bool_vectors(body);
+    debug(2) << "Lowering after eliminating boolean vectors: " << body << "\n\n";
+
     debug(1) << "Hexagon function body:\n";
     debug(1) << body << "\n";
 
     body.accept(this);
 
     CodeGen_Posix::end_func(f.args);
-}
-
-=======
-    // Generate the function declaration and argument unpacking code.
-    begin_func(f.linkage, f.name, f.args);
-
-    // We can't deal with bool vectors, convert them to integer vectors.
-    debug(1) << "Eliminating boolean vectors from Hexagon code...\n";
-    Stmt body = eliminate_bool_vectors(f.body);
-    debug(2) << "Lowering after eliminating boolean vectors: " << body << "\n\n";
-
-    // Generate the function body.
-    debug(1) << "Generating llvm bitcode for function " << f.name << "...\n";
-    body.accept(this);
-
-    // Clean up and return.
-    end_func(f.args);
 }
 
 void CodeGen_Hexagon::init_module() {
@@ -553,8 +540,6 @@
 
 }
 
-
->>>>>>> e4c5300a
 llvm::Value *CodeGen_Hexagon::callLLVMIntrinsic(llvm::Function *F,
                                                 std::vector<Value *> Ops) {
   unsigned I;
