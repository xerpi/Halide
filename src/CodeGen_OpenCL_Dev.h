--- conflicted
+++ resolved
@@ -45,13 +45,8 @@
 protected:
     class CodeGen_OpenCL_C : public CodeGen_C {
     public:
-<<<<<<< HEAD
-        CodeGen_OpenCL_C(std::ostream &s, Target t) : CodeGen_C(s, t), emit_atomic_stores(false) {}
-=======
         CodeGen_OpenCL_C(std::ostream &s, Target t)
-            : CodeGen_C(s, t) {
-        }
->>>>>>> de12425a
+            : CodeGen_C(s, t), emit_atomic_stores(false) {}
         void add_kernel(Stmt stmt,
                         const std::string &name,
                         const std::vector<DeviceArgument> &args);
