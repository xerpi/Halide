#include <iostream>
#include <limits>
#include <sstream>
#include <mutex>

#include "IRPrinter.h"
#include "CodeGen_LLVM.h"
#include "CPlusPlusMangle.h"
#include "IROperator.h"
#include "Debug.h"
#include "Deinterleave.h"
#include "Simplify.h"
#include "JITModule.h"
#include "CodeGen_Internal.h"
#include "Lerp.h"
#include "Util.h"
#include "LLVM_Runtime_Linker.h"
#include "MatlabWrapper.h"
#include "IntegerDivisionTable.h"
#include "CSE.h"

#include "CodeGen_X86.h"
#include "CodeGen_GPU_Host.h"
#include "CodeGen_ARM.h"
#include "CodeGen_MIPS.h"
#include "CodeGen_PowerPC.h"
#include "CodeGen_Hexagon.h"

#if !(__cplusplus > 199711L || _MSC_VER >= 1800)

// VS2013 isn't fully C++11 compatible, but it supports enough of what Halide
// needs for now to be an acceptable minimum for Windows.
#error "Halide requires C++11 or VS2013+; please upgrade your compiler."

#endif

// We must make halide_filter_metadata_t a "Known" type for name-mangling to work
// properly on Windows: the return type isn't part of the name-mangling scheme
// on *nix, but is for MSVC. Note also that this specialization must be in the
// same (global) namespace as the others.
template<>
struct halide_c_type_to_name<struct halide_filter_metadata_t> {
    static const bool known_type = true;
    static halide_cplusplus_type_name name() {
        return { halide_cplusplus_type_name::Struct,  "halide_filter_metadata_t"};
    }
};


namespace Halide {

std::unique_ptr<llvm::Module> codegen_llvm(const Module &module, llvm::LLVMContext &context) {
    std::unique_ptr<Internal::CodeGen_LLVM> cg(Internal::CodeGen_LLVM::new_for_target(module.target(), context));
    return cg->compile(module);
}

namespace Internal {

using namespace llvm;
using std::ostringstream;
using std::cout;
using std::endl;
using std::string;
using std::vector;
using std::pair;
using std::map;
using std::stack;

// Define a local empty inline function for each target
// to disable initialization.
#define LLVM_TARGET(target) \
    inline void Initialize##target##Target() {}
#include <llvm/Config/Targets.def>
#undef LLVM_TARGET

#define LLVM_ASM_PARSER(target)     \
    inline void Initialize##target##AsmParser() {}
#include <llvm/Config/AsmParsers.def>
#undef LLVM_ASM_PARSER

#define LLVM_ASM_PRINTER(target)    \
    inline void Initialize##target##AsmPrinter() {}
#include <llvm/Config/AsmPrinters.def>
#undef LLVM_ASM_PRINTER

#define InitializeTarget(target)              \
        LLVMInitialize##target##Target();     \
        LLVMInitialize##target##TargetInfo(); \
        LLVMInitialize##target##TargetMC();   \
        llvm_##target##_enabled = true;

#define InitializeAsmParser(target)           \
        LLVMInitialize##target##AsmParser();  \

#define InitializeAsmPrinter(target)          \
        LLVMInitialize##target##AsmPrinter(); \

// Override above empty init function with macro for supported targets.
#ifdef WITH_X86
#define InitializeX86Target()       InitializeTarget(X86)
#define InitializeX86AsmParser()    InitializeAsmParser(X86)
#define InitializeX86AsmPrinter()   InitializeAsmPrinter(X86)
#endif

#ifdef WITH_ARM
#define InitializeARMTarget()       InitializeTarget(ARM)
#define InitializeARMAsmParser()    InitializeAsmParser(ARM)
#define InitializeARMAsmPrinter()   InitializeAsmPrinter(ARM)
#endif

#ifdef WITH_PTX
#define InitializeNVPTXTarget()       InitializeTarget(NVPTX)
#define InitializeNVPTXAsmParser()    InitializeAsmParser(NVPTX)
#define InitializeNVPTXAsmPrinter()   InitializeAsmPrinter(NVPTX)
#endif

#ifdef WITH_AARCH64
#define InitializeAArch64Target()       InitializeTarget(AArch64)
#define InitializeAArch64AsmParser()    InitializeAsmParser(AArch64)
#define InitializeAArch64AsmPrinter()   InitializeAsmPrinter(AArch64)
#endif

#ifdef WITH_MIPS
#define InitializeMipsTarget()       InitializeTarget(Mips)
#define InitializeMipsAsmParser()    InitializeAsmParser(Mips)
#define InitializeMipsAsmPrinter()   InitializeAsmPrinter(Mips)
#endif

#ifdef WITH_POWERPC
#define InitializePowerPCTarget()       InitializeTarget(PowerPC)
#define InitializePowerPCAsmParser()    InitializeAsmParser(PowerPC)
#define InitializePowerPCAsmPrinter()   InitializeAsmPrinter(PowerPC)
#endif

#ifdef WITH_HEXAGON
#define InitializeHexagonTarget()       InitializeTarget(Hexagon)
#define InitializeHexagonAsmParser()    InitializeAsmParser(Hexagon)
#define InitializeHexagonAsmPrinter()   InitializeAsmPrinter(Hexagon)
#endif

namespace {

// Get the LLVM linkage corresponding to a Halide linkage type.
llvm::GlobalValue::LinkageTypes llvm_linkage(LoweredFunc::LinkageType t) {
    // TODO(dsharlet): For some reason, marking internal functions as
    // private linkage on OSX is causing some of the static tests to
    // fail. Figure out why so we can remove this.
    return llvm::GlobalValue::ExternalLinkage;

    switch (t) {
    case LoweredFunc::ExternalPlusMetadata:
    case LoweredFunc::External:
        return llvm::GlobalValue::ExternalLinkage;
    default:
        return llvm::GlobalValue::PrivateLinkage;
    }
}

}

CodeGen_LLVM::CodeGen_LLVM(Target t) :
    function(nullptr), context(nullptr),
    builder(nullptr),
    value(nullptr),
    very_likely_branch(nullptr),
    target(t),
    void_t(nullptr), i1_t(nullptr), i8_t(nullptr),
    i16_t(nullptr), i32_t(nullptr), i64_t(nullptr),
    f16_t(nullptr), f32_t(nullptr), f64_t(nullptr),
    buffer_t_type(nullptr),
    metadata_t_type(nullptr),
    argument_t_type(nullptr),
    scalar_value_t_type(nullptr),
    device_interface_t_type(nullptr),

    // Vector types. These need an LLVMContext before they can be initialized.
    i8x8(nullptr),
    i8x16(nullptr),
    i8x32(nullptr),
    i16x4(nullptr),
    i16x8(nullptr),
    i16x16(nullptr),
    i32x2(nullptr),
    i32x4(nullptr),
    i32x8(nullptr),
    i64x2(nullptr),
    i64x4(nullptr),
    f32x2(nullptr),
    f32x4(nullptr),
    f32x8(nullptr),
    f64x2(nullptr),
    f64x4(nullptr),

    // Wildcards for pattern matching
    wild_i8x8(Variable::make(Int(8, 8), "*")),
    wild_i16x4(Variable::make(Int(16, 4), "*")),
    wild_i32x2(Variable::make(Int(32, 2), "*")),

    wild_u8x8(Variable::make(UInt(8, 8), "*")),
    wild_u16x4(Variable::make(UInt(16, 4), "*")),
    wild_u32x2(Variable::make(UInt(32, 2), "*")),

    wild_i8x16(Variable::make(Int(8, 16), "*")),
    wild_i16x8(Variable::make(Int(16, 8), "*")),
    wild_i32x4(Variable::make(Int(32, 4), "*")),
    wild_i64x2(Variable::make(Int(64, 2), "*")),

    wild_u8x16(Variable::make(UInt(8, 16), "*")),
    wild_u16x8(Variable::make(UInt(16, 8), "*")),
    wild_u32x4(Variable::make(UInt(32, 4), "*")),
    wild_u64x2(Variable::make(UInt(64, 2), "*")),

    wild_i8x32(Variable::make(Int(8, 32), "*")),
    wild_i16x16(Variable::make(Int(16, 16), "*")),
    wild_i32x8(Variable::make(Int(32, 8), "*")),
    wild_i64x4(Variable::make(Int(64, 4), "*")),

    wild_u8x32(Variable::make(UInt(8, 32), "*")),
    wild_u16x16(Variable::make(UInt(16, 16), "*")),
    wild_u32x8(Variable::make(UInt(32, 8), "*")),
    wild_u64x4(Variable::make(UInt(64, 4), "*")),

    wild_f32x2(Variable::make(Float(32, 2), "*")),

    wild_f32x4(Variable::make(Float(32, 4), "*")),
    wild_f64x2(Variable::make(Float(64, 2), "*")),

    wild_f32x8(Variable::make(Float(32, 8), "*")),
    wild_f64x4(Variable::make(Float(64, 4), "*")),

    wild_u1x_ (Variable::make(UInt(1, 0), "*")),
    wild_i8x_ (Variable::make(Int(8, 0), "*")),
    wild_u8x_ (Variable::make(UInt(8, 0), "*")),
    wild_i16x_(Variable::make(Int(16, 0), "*")),
    wild_u16x_(Variable::make(UInt(16, 0), "*")),
    wild_i32x_(Variable::make(Int(32, 0), "*")),
    wild_u32x_(Variable::make(UInt(32, 0), "*")),
    wild_i64x_(Variable::make(Int(64, 0), "*")),
    wild_u64x_(Variable::make(UInt(64, 0), "*")),
    wild_f32x_(Variable::make(Float(32, 0), "*")),
    wild_f64x_(Variable::make(Float(64, 0), "*")),

    // Bounds of types
    min_i8(Int(8).min()),
    max_i8(Int(8).max()),
    max_u8(UInt(8).max()),

    min_i16(Int(16).min()),
    max_i16(Int(16).max()),
    max_u16(UInt(16).max()),

    min_i32(Int(32).min()),
    max_i32(Int(32).max()),
    max_u32(UInt(32).max()),

    min_i64(Int(64).min()),
    max_i64(Int(64).max()),
    max_u64(UInt(64).max()),

    min_f32(Float(32).min()),
    max_f32(Float(32).max()),

    min_f64(Float(64).min()),
    max_f64(Float(64).max()),
    destructor_block(nullptr) {
    initialize_llvm();
}

namespace {

template <typename T>
CodeGen_LLVM *make_codegen(const Target &target,
                           llvm::LLVMContext &context) {
    CodeGen_LLVM *ret = new T(target);
    ret->set_context(context);
    return ret;
}

}

void CodeGen_LLVM::set_context(llvm::LLVMContext &context) {
    this->context = &context;
}

CodeGen_LLVM *CodeGen_LLVM::new_for_target(const Target &target,
                                           llvm::LLVMContext &context) {
    // The awkward mapping from targets to code generators
    if (target.features_any_of({Target::CUDA,
                                Target::OpenCL,
                                Target::OpenGL,
                                Target::OpenGLCompute,
                                Target::Metal})) {
#ifdef WITH_X86
        if (target.arch == Target::X86) {
            return make_codegen<CodeGen_GPU_Host<CodeGen_X86>>(target, context);
        }
#endif
#if defined(WITH_ARM) || defined(WITH_AARCH64)
        if (target.arch == Target::ARM) {
            return make_codegen<CodeGen_GPU_Host<CodeGen_ARM>>(target, context);
        }
#endif
#ifdef WITH_MIPS
        if (target.arch == Target::MIPS) {
            return make_codegen<CodeGen_GPU_Host<CodeGen_MIPS>>(target, context);
        }
#endif
#ifdef WITH_POWERPC
        if (target.arch == Target::POWERPC) {
            return make_codegen<CodeGen_GPU_Host<CodeGen_PowerPC>>(target, context);
        }
#endif

        user_error << "Invalid target architecture for GPU backend: "
                   << target.to_string() << "\n";
        return nullptr;

    } else if (target.arch == Target::X86) {
        return make_codegen<CodeGen_X86>(target, context);
    } else if (target.arch == Target::ARM) {
        return make_codegen<CodeGen_ARM>(target, context);
    } else if (target.arch == Target::MIPS) {
        return make_codegen<CodeGen_MIPS>(target, context);
    } else if (target.arch == Target::POWERPC) {
        return make_codegen<CodeGen_PowerPC>(target, context);
    } else if (target.arch == Target::Hexagon) {
        return make_codegen<CodeGen_Hexagon>(target, context);
    }

    user_error << "Unknown target architecture: "
               << target.to_string() << "\n";
    return nullptr;
}

void CodeGen_LLVM::initialize_llvm() {
    static std::mutex initialize_llvm_mutex;
    std::lock_guard<std::mutex> lock(initialize_llvm_mutex);

    // Initialize the targets we want to generate code for which are enabled
    // in llvm configuration
    if (!llvm_initialized) {

        // You can hack in command-line args to llvm with the
        // environment variable HL_LLVM_ARGS, e.g. HL_LLVM_ARGS="-print-after-all"
        std::string args = get_env_variable("HL_LLVM_ARGS");
        if (!args.empty()) {
            vector<std::string> arg_vec = split_string(args, " ");
            vector<const char *> c_arg_vec;
            c_arg_vec.push_back("llc");
            for (const std::string &s : arg_vec) {
                c_arg_vec.push_back(s.c_str());
            }
            cl::ParseCommandLineOptions((int)(c_arg_vec.size()), &c_arg_vec[0], "Halide compiler\n");
        }

        InitializeNativeTarget();
        InitializeNativeTargetAsmPrinter();
        InitializeNativeTargetAsmParser();

        #define LLVM_TARGET(target)         \
            Initialize##target##Target();
        #include <llvm/Config/Targets.def>
        #undef LLVM_TARGET

        #define LLVM_ASM_PARSER(target)     \
            Initialize##target##AsmParser();
        #include <llvm/Config/AsmParsers.def>
        #undef LLVM_ASM_PARSER

        #define LLVM_ASM_PRINTER(target)    \
            Initialize##target##AsmPrinter();
        #include <llvm/Config/AsmPrinters.def>
        #undef LLVM_ASM_PRINTER

        llvm_initialized = true;
    }
}

void CodeGen_LLVM::init_context() {
    // Ensure our IRBuilder is using the current context.
    delete builder;
    builder = new IRBuilder<>(*context);

    // Branch weights for very likely branches
    llvm::MDBuilder md_builder(*context);
    very_likely_branch = md_builder.createBranchWeights(1 << 30, 0);

    // Define some types
    void_t = llvm::Type::getVoidTy(*context);
    i1_t = llvm::Type::getInt1Ty(*context);
    i8_t = llvm::Type::getInt8Ty(*context);
    i16_t = llvm::Type::getInt16Ty(*context);
    i32_t = llvm::Type::getInt32Ty(*context);
    i64_t = llvm::Type::getInt64Ty(*context);
    f16_t = llvm::Type::getHalfTy(*context);
    f32_t = llvm::Type::getFloatTy(*context);
    f64_t = llvm::Type::getDoubleTy(*context);

    i8x8 = VectorType::get(i8_t, 8);
    i8x16 = VectorType::get(i8_t, 16);
    i8x32 = VectorType::get(i8_t, 32);
    i16x4 = VectorType::get(i16_t, 4);
    i16x8 = VectorType::get(i16_t, 8);
    i16x16 = VectorType::get(i16_t, 16);
    i32x2 = VectorType::get(i32_t, 2);
    i32x4 = VectorType::get(i32_t, 4);
    i32x8 = VectorType::get(i32_t, 8);
    i64x2 = VectorType::get(i64_t, 2);
    i64x4 = VectorType::get(i64_t, 4);
    f32x2 = VectorType::get(f32_t, 2);
    f32x4 = VectorType::get(f32_t, 4);
    f32x8 = VectorType::get(f32_t, 8);
    f64x2 = VectorType::get(f64_t, 2);
    f64x4 = VectorType::get(f64_t, 4);
}


void CodeGen_LLVM::init_module() {
    init_context();

    // Start with a module containing the initial module for this target.
    module = get_initial_module_for_target(target, context);
}

CodeGen_LLVM::~CodeGen_LLVM() {
    delete builder;
}

bool CodeGen_LLVM::llvm_initialized = false;
bool CodeGen_LLVM::llvm_X86_enabled = false;
bool CodeGen_LLVM::llvm_ARM_enabled = false;
bool CodeGen_LLVM::llvm_Hexagon_enabled = false;
bool CodeGen_LLVM::llvm_AArch64_enabled = false;
bool CodeGen_LLVM::llvm_NVPTX_enabled = false;
bool CodeGen_LLVM::llvm_Mips_enabled = false;
bool CodeGen_LLVM::llvm_PowerPC_enabled = false;


namespace {

struct MangledNames {
    string simple_name;
    string extern_name;
    string argv_name;
    string metadata_name;
};

MangledNames get_mangled_names(const std::string &name,
                               LoweredFunc::LinkageType linkage,
                               NameMangling mangling,
                               const std::vector<LoweredArgument> &args,
                               const Target &target) {
    std::vector<std::string> namespaces;
    MangledNames names;
    names.simple_name = extract_namespaces(name, namespaces);
    names.extern_name = names.simple_name;
    names.argv_name = names.simple_name + "_argv";
    names.metadata_name = names.simple_name + "_metadata";

    if (linkage != LoweredFunc::Internal &&
        ((mangling == NameMangling::Default &&
          target.has_feature(Target::CPlusPlusMangling)) ||
         mangling == NameMangling::CPlusPlus)) {
        std::vector<ExternFuncArgument> mangle_args;
        for (const auto &arg : args) {
            if (arg.kind == Argument::InputScalar) {
                mangle_args.push_back(ExternFuncArgument(make_zero(arg.type)));
            } else if (arg.kind == Argument::InputBuffer ||
                       arg.kind == Argument::OutputBuffer) {
                mangle_args.push_back(ExternFuncArgument(Buffer<>()));
            }
        }
        names.extern_name = cplusplus_function_mangled_name(names.simple_name, namespaces, type_of<int>(), mangle_args, target);
        halide_handle_cplusplus_type inner_type(halide_cplusplus_type_name(halide_cplusplus_type_name::Simple, "void"), {}, {},
                                                { halide_handle_cplusplus_type::Pointer, halide_handle_cplusplus_type::Pointer } );
        Type void_star_star(Handle(1, &inner_type));
        names.argv_name = cplusplus_function_mangled_name(names.argv_name, namespaces, type_of<int>(), { ExternFuncArgument(make_zero(void_star_star)) }, target);
        names.metadata_name = cplusplus_function_mangled_name(names.metadata_name, namespaces, type_of<const struct halide_filter_metadata_t *>(), {}, target);
    }
    return names;
}

MangledNames get_mangled_names(const LoweredFunc &f, const Target &target) {
    return get_mangled_names(f.name, f.linkage, f.name_mangling, f.args, target);
}

}  // namespace

std::unique_ptr<llvm::Module> CodeGen_LLVM::compile(const Module &input) {
    init_module();

    debug(1) << "Target triple of initial module: " << module->getTargetTriple() << "\n";

    module->setModuleIdentifier(input.name());

    // Add some target specific info to the module as metadata.
    module->addModuleFlag(llvm::Module::Warning, "halide_use_soft_float_abi", use_soft_float_abi() ? 1 : 0);
    module->addModuleFlag(llvm::Module::Warning, "halide_mcpu", MDString::get(*context, mcpu()));
    module->addModuleFlag(llvm::Module::Warning, "halide_mattrs", MDString::get(*context, mattrs()));

    internal_assert(module && context && builder)
        << "The CodeGen_LLVM subclass should have made an initial module before calling CodeGen_LLVM::compile\n";

    // Ensure some types we need are defined
    buffer_t_type = module->getTypeByName("struct.halide_buffer_t");
    internal_assert(buffer_t_type) << "Did not find halide_buffer_t in initial module";

    type_t_type = module->getTypeByName("struct.halide_type_t");
    internal_assert(type_t_type) << "Did not find halide_type_t in initial module";

    dimension_t_type = module->getTypeByName("struct.halide_dimension_t");
    internal_assert(dimension_t_type) << "Did not find halide_dimension_t in initial module";

    metadata_t_type = module->getTypeByName("struct.halide_filter_metadata_t");
    internal_assert(metadata_t_type) << "Did not find halide_filter_metadata_t in initial module";

    argument_t_type = module->getTypeByName("struct.halide_filter_argument_t");
    internal_assert(argument_t_type) << "Did not find halide_filter_argument_t in initial module";

    scalar_value_t_type = module->getTypeByName("struct.halide_scalar_value_t");
    internal_assert(scalar_value_t_type) << "Did not find halide_scalar_value_t in initial module";

    device_interface_t_type = module->getTypeByName("struct.halide_device_interface_t");
    internal_assert(scalar_value_t_type) << "Did not find halide_device_interface_t in initial module";

    // Generate the code for this module.
    debug(1) << "Generating llvm bitcode...\n";
    for (const auto &b : input.buffers()) {
        compile_buffer(b);
    }
    for (const auto &f : input.functions()) {
        const auto names = get_mangled_names(f, get_target());

        compile_func(f, names.simple_name, names.extern_name);

        // If the Func is externally visible, also create the argv wrapper and metadata.
        // (useful for calling from JIT and other machine interfaces).
        if (f.linkage == LoweredFunc::ExternalPlusMetadata) {
            llvm::Function *wrapper = add_argv_wrapper(names.argv_name);
            llvm::Function *metadata_getter = embed_metadata_getter(names.metadata_name, names.simple_name, f.args);

            if (target.has_feature(Target::Matlab)) {
                define_matlab_wrapper(module.get(), wrapper, metadata_getter);
            }
        }
    }

    debug(2) << module.get() << "\n";

    // Verify the module is ok
    verifyModule(*module);
    debug(2) << "Done generating llvm bitcode\n";

    // Optimize
    CodeGen_LLVM::optimize_module();

    // Disown the module and return it.
    return std::move(module);
}


void CodeGen_LLVM::begin_func(LoweredFunc::LinkageType linkage, const std::string& name,
                              const std::string& extern_name, const std::vector<LoweredArgument>& args) {
    current_function_args = args;

    // Deduce the types of the arguments to our function
    vector<llvm::Type *> arg_types(args.size());
    for (size_t i = 0; i < args.size(); i++) {
        if (args[i].is_buffer()) {
            arg_types[i] = buffer_t_type->getPointerTo();
        } else {
            arg_types[i] = llvm_type_of(args[i].type);
        }
    }
    FunctionType *func_t = FunctionType::get(i32_t, arg_types, false);

    // Make our function. There may already be a declaration of it.
    function = module->getFunction(extern_name);
    if (!function) {
        function = llvm::Function::Create(func_t, llvm_linkage(linkage), extern_name, module.get());
    } else {
        user_assert(function->isDeclaration())
            << "Another function with the name " << extern_name
            << " already exists in the same module\n";
        if (func_t != function->getFunctionType()) {
            std::cerr << "Desired function type for " << extern_name << ":\n";
            func_t->dump();
            std::cerr << "Declared function type of " << extern_name << ":\n";
            function->getFunctionType()->dump();
            user_error << "Cannot create a function with a declaration of mismatched type.\n";
        }
    }
    set_function_attributes_for_target(function, target);

    // Mark the buffer args as no alias
    for (size_t i = 0; i < args.size(); i++) {
        if (args[i].is_buffer()) {
            function->setDoesNotAlias(i+1);
        }
    }

    debug(1) << "Generating llvm bitcode prolog for function " << name << "...\n";

    // Null out the destructor block.
    destructor_block = nullptr;

    // Make the initial basic block
    BasicBlock *block = BasicBlock::Create(*context, "entry", function);
    builder->SetInsertPoint(block);

    // Put the arguments in the symbol table
    {
        size_t i = 0;
        for (auto &arg : function->args()) {
            sym_push(args[i].name, &arg);
            if (args[i].is_buffer()) {
                push_buffer(args[i].name, args[i].dimensions, &arg);
            }

            if (args[i].alignment.modulus != 0) {
                alignment_info.push(args[i].name, args[i].alignment);
            }

            i++;
        }
    }
}

void CodeGen_LLVM::end_func(const std::vector<LoweredArgument>& args) {
    return_with_error_code(ConstantInt::get(i32_t, 0));

    // Remove the arguments from the symbol table
    for (size_t i = 0; i < args.size(); i++) {
        sym_pop(args[i].name);
        if (args[i].is_buffer()) {
            pop_buffer(args[i].name, args[i].dimensions);
        }

        if (args[i].alignment.modulus != 0) {
            alignment_info.pop(args[i].name);
        }
    }

    llvm::raw_os_ostream os(std::cerr);
    internal_assert(!verifyFunction(*function, &os));

    current_function_args.clear();
}

void CodeGen_LLVM::compile_func(const LoweredFunc &f, const std::string &simple_name,
                                const std::string &extern_name) {
    // Generate the function declaration and argument unpacking code.
    begin_func(f.linkage, simple_name, extern_name, f.args);

    // If building with MSAN, ensure that calls to halide_msan_annotate_buffer_is_initialized()
    // happen for every output buffer if the function succeeds.
    if (f.linkage != LoweredFunc::Internal &&
        target.has_feature(Target::MSAN)) {
        llvm::Function *annotate_buffer_fn = module->getFunction("halide_msan_annotate_buffer_is_initialized_as_destructor");
        internal_assert(annotate_buffer_fn) << "Could not find halide_msan_annotate_buffer_is_initialized_as_destructor in module\n";
        annotate_buffer_fn->setDoesNotAlias(0);
        for (const auto &arg : f.args) {
            if (arg.kind == Argument::OutputBuffer) {
                register_destructor(annotate_buffer_fn, sym_get(arg.name), OnSuccess);
            }
        }
    }

     // Generate the function body.
    debug(1) << "Generating llvm bitcode for function " << f.name << "...\n";
    f.body.accept(this);

    // Clean up and return.
    end_func(f.args);
}

// Given a range of iterators of constant ints, get a corresponding vector of llvm::Constant.
template<typename It>
std::vector<llvm::Constant*> get_constants(llvm::Type *t, It begin, It end) {
    std::vector<llvm::Constant*> ret;
    for (It i = begin; i != end; i++) {
        ret.push_back(ConstantInt::get(t, *i));
    }
    return ret;
}

BasicBlock *CodeGen_LLVM::get_destructor_block() {
    if (!destructor_block) {
        // Create it if it doesn't exist.
        IRBuilderBase::InsertPoint here = builder->saveIP();
        destructor_block = BasicBlock::Create(*context, "destructor_block", function);
        builder->SetInsertPoint(destructor_block);
        // The first instruction in the destructor block is a phi node
        // that collects the error code.
        PHINode *error_code = builder->CreatePHI(i32_t, 0);

        // Calls to destructors will get inserted here.

        // The last instruction is the return op that returns it.
        builder->CreateRet(error_code);

        // Jump back to where we were.
        builder->restoreIP(here);

    }
    internal_assert(destructor_block->getParent() == function);
    return destructor_block;
}

Value *CodeGen_LLVM::register_destructor(llvm::Function *destructor_fn, Value *obj, DestructorType when) {

    // Create a null-initialized stack slot to track this object
    llvm::Type *void_ptr = i8_t->getPointerTo();
    llvm::Value *stack_slot = create_alloca_at_entry(void_ptr, 1, true);

    // Cast the object to llvm's representation of void *
    obj = builder->CreatePointerCast(obj, void_ptr);

    // Put it in the stack slot
    builder->CreateStore(obj, stack_slot);

    // Passing the constant null as the object means the destructor
    // will never get called.
    {
        llvm::Constant *c = dyn_cast<llvm::Constant>(obj);
        if (c && c->isNullValue()) {
            internal_error << "Destructors must take a non-null object\n";
        }
    }

    // Switch to the destructor block, and add code that cleans up
    // this object if the contents of the stack slot is not nullptr.
    IRBuilderBase::InsertPoint here = builder->saveIP();
    BasicBlock *dtors = get_destructor_block();

    builder->SetInsertPoint(dtors->getFirstNonPHI());

    PHINode *error_code = dyn_cast<PHINode>(dtors->begin());
    internal_assert(error_code) << "The destructor block is supposed to start with a phi node\n";

    llvm::Value *should_call = nullptr;
    switch (when) {
        case Always:    should_call = ConstantInt::get(i1_t, 1); break;
        case OnError:   should_call = builder->CreateIsNotNull(error_code); break;
        case OnSuccess: should_call = builder->CreateIsNull(error_code); break;
    }
    llvm::Function *call_destructor = module->getFunction("call_destructor");
    internal_assert(call_destructor);
    internal_assert(destructor_fn);
    internal_assert(should_call);
    Value *args[] = {get_user_context(), destructor_fn, stack_slot, should_call};
    builder->CreateCall(call_destructor, args);

    // Switch back to the original location
    builder->restoreIP(here);

    // Return the stack slot so that it's possible to cleanup the object early.
    return stack_slot;
}

void CodeGen_LLVM::trigger_destructor(llvm::Function *destructor_fn, Value *stack_slot) {
    llvm::Function *call_destructor = module->getFunction("call_destructor");
    internal_assert(call_destructor);
    internal_assert(destructor_fn);
    Value *should_call = ConstantInt::get(i1_t, 1);
    Value *args[] = {get_user_context(), destructor_fn, stack_slot, should_call};
    builder->CreateCall(call_destructor, args);
}

void CodeGen_LLVM::compile_buffer(const Buffer<> &buf) {
    // Embed the buffer declaration as a global.
    internal_assert(buf.defined());

    user_assert(buf.data())
        << "Can't embed buffer " << buf.name() << " because it has a null host pointer.\n";
    user_assert(!buf.device_dirty())
        << "Can't embed Image \"" << buf.name() << "\""
        << " because it has a dirty device pointer\n";

    Constant *type_fields[] = {
        ConstantInt::get(i8_t, buf.type().code()),
        ConstantInt::get(i8_t, buf.type().bits()),
        ConstantInt::get(i16_t, buf.type().lanes())
    };

    size_t shape_size = buf.dimensions() * sizeof(halide_dimension_t);
    vector<char> shape_blob((char *)buf.raw_buffer()->dim, (char *)buf.raw_buffer()->dim + shape_size);
    Constant *shape = create_binary_blob(shape_blob, buf.name() + ".shape");
    shape = ConstantExpr::getPointerCast(shape, dimension_t_type->getPointerTo());

    // For now, we assume buffers that aren't scalar are constant,
    // while scalars can be mutated. This accommodates all our existing
    // use cases, which is that all buffers are constant, except those
    // used to store stateful module information in offloading runtimes.
    bool constant = buf.dimensions() != 0;

    vector<char> data_blob((const char *)buf.data(), (const char *)buf.data() + buf.size_in_bytes());

    Constant *fields[] = {
        ConstantInt::get(i64_t, 0),                                 // device
        ConstantPointerNull::get(device_interface_t_type->getPointerTo()), // device_interface
        create_binary_blob(data_blob, buf.name() + ".data", constant), // host
        ConstantInt::get(i64_t, 1 << halide_buffer_flag_host_dirty),  // flags
        ConstantStruct::get(type_t_type, type_fields),            // type
        ConstantInt::get(i32_t, buf.dimensions()),                  // dimensions
        shape,                                                    // dim
        ConstantPointerNull::get(i8_t->getPointerTo()),         // padding
    };
    Constant *buffer_struct = ConstantStruct::get(buffer_t_type, fields);

    // Embed the halide_buffer_t and make it point to the data array.
    GlobalVariable *global = new GlobalVariable(*module, buffer_t_type,
                                                false, GlobalValue::PrivateLinkage,
                                                0, buf.name() + ".buffer");
    global->setInitializer(buffer_struct);

    // Finally, dump it in the symbol table
    Constant *zero[] = {ConstantInt::get(i32_t, 0)};
    Constant *global_ptr = ConstantExpr::getInBoundsGetElementPtr(buffer_t_type, global, zero);
    sym_push(buf.name(), global_ptr);
    sym_push(buf.name() + ".buffer", global_ptr);
}

Constant* CodeGen_LLVM::embed_constant_expr(Expr e) {
    if (!e.defined()) {
        return Constant::getNullValue(scalar_value_t_type->getPointerTo());
    }

    internal_assert(!e.type().is_handle()) << "Should never see Handle types here.";

    llvm::Value *val = codegen(e);
    llvm::Constant *constant = dyn_cast<llvm::Constant>(val);
    internal_assert(constant);

    GlobalVariable *storage = new GlobalVariable(
            *module,
            constant->getType(),
            /*isConstant*/ true,
            GlobalValue::PrivateLinkage,
            constant);

    Constant *zero[] = {ConstantInt::get(i32_t, 0)};
    return ConstantExpr::getBitCast(
        ConstantExpr::getInBoundsGetElementPtr(constant->getType(), storage, zero),
        scalar_value_t_type->getPointerTo());
}

// Make a wrapper to call the function with an array of pointer
// args. This is easier for the JIT to call than a function with an
// unknown (at compile time) argument list.
llvm::Function *CodeGen_LLVM::add_argv_wrapper(const std::string &name) {
    llvm::Type *args_t[] = {i8_t->getPointerTo()->getPointerTo()};
    llvm::FunctionType *func_t = llvm::FunctionType::get(i32_t, args_t, false);
    llvm::Function *wrapper = llvm::Function::Create(func_t, llvm::GlobalValue::ExternalLinkage, name, module.get());
    llvm::BasicBlock *block = llvm::BasicBlock::Create(module->getContext(), "entry", wrapper);
    builder->SetInsertPoint(block);

    llvm::Value *arg_array = iterator_to_pointer(wrapper->arg_begin());

    std::vector<llvm::Value *> wrapper_args;
    for (llvm::Function::arg_iterator i = function->arg_begin(); i != function->arg_end(); i++) {
        // Get the address of the nth argument
        llvm::Value *ptr = builder->CreateConstGEP1_32(arg_array, wrapper_args.size());
        ptr = builder->CreateLoad(ptr);
        if (i->getType() == buffer_t_type->getPointerTo()) {
            // Cast the argument to a buffer_t *
            wrapper_args.push_back(builder->CreatePointerCast(ptr, buffer_t_type->getPointerTo()));
        } else {
            // Cast to the appropriate type and load
            ptr = builder->CreatePointerCast(ptr, i->getType()->getPointerTo());
            wrapper_args.push_back(builder->CreateLoad(ptr));
        }
    }
    debug(4) << "Creating call from wrapper to actual function\n";
    llvm::CallInst *result = builder->CreateCall(function, wrapper_args);
    // This call should never inline
    result->setIsNoInline();
    builder->CreateRet(result);
    llvm::raw_os_ostream os(std::cerr);
    llvm::verifyFunction(*wrapper, &os);
    return wrapper;
}

llvm::Function *CodeGen_LLVM::embed_metadata_getter(const std::string &metadata_name,
        const std::string &function_name, const std::vector<LoweredArgument> &args) {
    Constant *zero = ConstantInt::get(i32_t, 0);

    const int num_args = (int) args.size();

    vector<Constant *> arguments_array_entries;
    for (int arg = 0; arg < num_args; ++arg) {

        StructType *type_t_type = module->getTypeByName("struct.halide_type_t");
        internal_assert(type_t_type) << "Did not find halide_type_t in module.\n";

        Constant *type_fields[] = {
            ConstantInt::get(i8_t, args[arg].type.code()),
            ConstantInt::get(i8_t, args[arg].type.bits()),
            ConstantInt::get(i16_t, 1)
        };
        Constant *type = ConstantStruct::get(type_t_type, type_fields);

        Expr def = args[arg].def;
        Expr min = args[arg].min;
        Expr max = args[arg].max;
        if (args[arg].type.is_handle()) {
            // Handle values are always emitted into metadata as "undefined", regardless of
            // what sort of Expr is provided.
            def = min = max = Expr();
        }
        Constant *argument_fields[] = {
            create_string_constant(args[arg].name),
            ConstantInt::get(i32_t, args[arg].kind),
            ConstantInt::get(i32_t, args[arg].dimensions),
            type,
            embed_constant_expr(def),
            embed_constant_expr(min),
            embed_constant_expr(max)
        };
        arguments_array_entries.push_back(ConstantStruct::get(argument_t_type, argument_fields));
    }
    llvm::ArrayType *arguments_array = ArrayType::get(argument_t_type, num_args);
    GlobalVariable *arguments_array_storage = new GlobalVariable(
        *module,
        arguments_array,
        /*isConstant*/ true,
        GlobalValue::PrivateLinkage,
        ConstantArray::get(arguments_array, arguments_array_entries));

    Value *zeros[] = {zero, zero};
    Constant *metadata_fields[] = {
        /* version */ zero,
        /* num_arguments */ ConstantInt::get(i32_t, num_args),
        /* arguments */ ConstantExpr::getInBoundsGetElementPtr(arguments_array, arguments_array_storage, zeros),
        /* target */ create_string_constant(target.to_string()),
        /* name */ create_string_constant(function_name)
    };

    GlobalVariable *metadata_storage = new GlobalVariable(
        *module,
        metadata_t_type,
        /*isConstant*/ true,
        GlobalValue::PrivateLinkage,
        ConstantStruct::get(metadata_t_type, metadata_fields),
        metadata_name + "_storage");

    llvm::FunctionType *func_t = llvm::FunctionType::get(metadata_t_type->getPointerTo(), false);
    llvm::Function *metadata_getter = llvm::Function::Create(func_t, llvm::GlobalValue::ExternalLinkage, metadata_name, module.get());
    llvm::BasicBlock *block = llvm::BasicBlock::Create(module.get()->getContext(), "entry", metadata_getter);
    builder->SetInsertPoint(block);
    builder->CreateRet(metadata_storage);
    llvm::verifyFunction(*metadata_getter);

    return metadata_getter;
}

llvm::Type *CodeGen_LLVM::llvm_type_of(Type t) {
    return Internal::llvm_type_of(context, t);
}

void CodeGen_LLVM::optimize_module() {
    debug(3) << "Optimizing module\n";

    if (debug::debug_level() >= 3) {
        module->dump();
    }

    // We override PassManager::add so that we have an opportunity to
    // blacklist problematic LLVM passes.
    class MyFunctionPassManager : public legacy::FunctionPassManager {
    public:
        MyFunctionPassManager(llvm::Module *m) : legacy::FunctionPassManager(m) {}
        virtual void add(Pass *p) override {
#if LLVM_VERSION >= 40
            debug(2) << "Adding function pass: " << p->getPassName().str() << "\n";
#else
            debug(2) << "Adding function pass: " << p->getPassName() << "\n";
#endif
            legacy::FunctionPassManager::add(p);
        }
    };

    class MyModulePassManager : public legacy::PassManager {
    public:
        virtual void add(Pass *p) override {
#if LLVM_VERSION >= 40
            debug(2) << "Adding module pass: " << p->getPassName().str() << "\n";
#else
            debug(2) << "Adding module pass: " << p->getPassName() << "\n";
#endif
            legacy::PassManager::add(p);
        }
    };

    MyFunctionPassManager function_pass_manager(module.get());
    MyModulePassManager module_pass_manager;

    std::unique_ptr<TargetMachine> TM = make_target_machine(*module);
    module_pass_manager.add(createTargetTransformInfoWrapperPass(TM ? TM->getTargetIRAnalysis() : TargetIRAnalysis()));
    function_pass_manager.add(createTargetTransformInfoWrapperPass(TM ? TM->getTargetIRAnalysis() : TargetIRAnalysis()));

    PassManagerBuilder b;
    b.OptLevel = 3;
    b.Inliner = createFunctionInliningPass(b.OptLevel, 0);
    b.LoopVectorize = true;
    b.SLPVectorize = true;
    b.populateFunctionPassManager(function_pass_manager);
    b.populateModulePassManager(module_pass_manager);

    // Run optimization passes
    function_pass_manager.doInitialization();
    for (llvm::Module::iterator i = module->begin(); i != module->end(); i++) {
        function_pass_manager.run(*i);
    }
    function_pass_manager.doFinalization();
    module_pass_manager.run(*module);

    debug(3) << "After LLVM optimizations:\n";
    if (debug::debug_level() >= 2) {
        module->dump();
    }
}

void CodeGen_LLVM::sym_push(const string &name, llvm::Value *value) {
    if (!value->getType()->isVoidTy()) {
        value->setName(name);
    }
    symbol_table.push(name, value);
}

void CodeGen_LLVM::sym_pop(const string &name) {
    symbol_table.pop(name);
}

llvm::Value *CodeGen_LLVM::sym_get(const string &name, bool must_succeed) const {
    // look in the symbol table
    if (!symbol_table.contains(name)) {
        if (must_succeed) {
            std::ostringstream err;
            err << "Symbol not found: " << name << "\n";

            if (debug::debug_level() > 0) {
                err << "The following names are in scope:\n"
                    << symbol_table << "\n";
            }

            internal_error << err.str();
        } else {
            return nullptr;
        }
    }
    return symbol_table.get(name);
}

bool CodeGen_LLVM::sym_exists(const string &name) const {
    return symbol_table.contains(name);
}

// Take an llvm Value representing a pointer to a buffer_t,
// and populate the symbol table with its constituent parts
void CodeGen_LLVM::push_buffer(const string &name, int dimensions, llvm::Value *buffer) {
    // Make sure the buffer object itself is not null
    create_assertion(builder->CreateIsNotNull(buffer),
                     Call::make(Int(32), "halide_error_buffer_argument_is_null",
                                {name}, Call::Extern));

    Value *host_ptr = buffer_host(buffer);
    Value *device_ptr = buffer_device(buffer);

    // Instead track this buffer name so that loads and stores from it
    // don't try to be too aligned.
    external_buffer.insert(name);

    // Push the buffer pointer as well, for backends that care.
    sym_push(name + ".buffer", buffer);

    sym_push(name + ".host", host_ptr);
    sym_push(name + ".device", device_ptr);
    sym_push(name + ".host_dirty", buffer_get_flag(buffer, halide_buffer_flag_host_dirty));
    sym_push(name + ".device_dirty", buffer_get_flag(buffer, halide_buffer_flag_device_dirty));
    sym_push(name + ".type.code", buffer_type_code(buffer));
    sym_push(name + ".type.bits", buffer_type_bits(buffer));
    sym_push(name + ".type.lanes", buffer_type_lanes(buffer));
    sym_push(name + ".type.bytes", buffer_type_bytes(buffer));
    for (int i = 0; i < dimensions; i++) {
        string d = std::to_string(i);
        sym_push(name + ".extent." + d, buffer_extent(buffer, i));
        sym_push(name + ".stride." + d, buffer_stride(buffer, i));
        sym_push(name + ".min." + d, buffer_min(buffer, i));
    }
}

void CodeGen_LLVM::pop_buffer(const string &name, int dimensions) {
    sym_pop(name + ".buffer");
    sym_pop(name + ".host");
    sym_pop(name + ".device");
    sym_pop(name + ".host_dirty");
    sym_pop(name + ".device_dirty");
    sym_pop(name + ".type.code");
    sym_pop(name + ".type.bits");
    sym_pop(name + ".type.bytes");
    sym_pop(name + ".type.lanes");
    for (int i = 0; i < dimensions; i++) {
        string d = std::to_string(i);
        sym_pop(name + ".extent." + d);
        sym_pop(name + ".stride." + d);
        sym_pop(name + ".min." + d);
    }
}

llvm::Value *CodeGen_LLVM::create_gep(llvm::Type *t, llvm::Value *obj, std::vector<int> field) {
    vector<llvm::Value *> args;
    for (int i : field) {
        args.push_back(ConstantInt::get(i32_t, i));
    }
    llvm::Value *result;
    result = builder->CreateInBoundsGEP(
        t,
        obj,
        args);
    return result;
}

// Given an llvm value representing a pointer to a buffer_t, extract various subfields
Value *CodeGen_LLVM::buffer_host(Value *buffer) {
    return builder->CreateLoad(buffer_host_ptr(buffer));
}

Value *CodeGen_LLVM::buffer_device(Value *buffer) {
    return builder->CreateLoad(buffer_device_ptr(buffer));
}

Value *CodeGen_LLVM::buffer_device_interface(Value *buffer) {
    return builder->CreateLoad(buffer_device_interface_ptr(buffer));
}

Value *CodeGen_LLVM::buffer_flags(Value *buffer) {
    return builder->CreateLoad(buffer_flags_ptr(buffer));
}

Value *CodeGen_LLVM::buffer_get_flag(Value *buffer, halide_buffer_flags flag) {
    Value *flags = buffer_flags(buffer);
    flags = builder->CreateAnd(flags, ConstantInt::get(i64_t, 1 << flag));
    return builder->CreateICmpNE(flags, ConstantInt::get(i64_t, 0));
}

void CodeGen_LLVM::buffer_set_flag(Value *buffer, halide_buffer_flags flag, bool value) {
    Value *flags_ptr = buffer_flags_ptr(buffer);
    Value *flags = builder->CreateLoad(flags_ptr);
    if (value) {
        flags = builder->CreateOr(flags, ConstantInt::get(i64_t, flag));
    } else {
        flags = builder->CreateAnd(flags, ConstantInt::get(i64_t, ~(flag)));
    }
    builder->CreateStore(flags, flags_ptr);
}

Value *CodeGen_LLVM::buffer_extent(Value *buffer, int i) {
    return builder->CreateLoad(buffer_extent_ptr(buffer, i));
}

Value *CodeGen_LLVM::buffer_stride(Value *buffer, int i) {
    return builder->CreateLoad(buffer_stride_ptr(buffer, i));
}

Value *CodeGen_LLVM::buffer_min(Value *buffer, int i) {
    return builder->CreateLoad(buffer_min_ptr(buffer, i));
}

Value *CodeGen_LLVM::buffer_type_code(Value *buffer) {
    return builder->CreateLoad(buffer_type_code_ptr(buffer));
}

Value *CodeGen_LLVM::buffer_type_bits(Value *buffer) {
    return builder->CreateLoad(buffer_type_bits_ptr(buffer));
}

Value *CodeGen_LLVM::buffer_type_lanes(Value *buffer) {
    return builder->CreateLoad(buffer_type_lanes_ptr(buffer));
}

Value *CodeGen_LLVM::buffer_type_bytes(Value *buffer) {
    Value *bits = buffer_type_bits(buffer);
    return builder->CreateAShr(bits, ConstantInt::get(bits->getType(), 8));
}

Value *CodeGen_LLVM::buffer_dimensions(Value *buffer) {
    return builder->CreateLoad(buffer_dimensions_ptr(buffer));
}

Value *CodeGen_LLVM::buffer_dim_array(Value *buffer) {
    return builder->CreateLoad(buffer_dim_array_ptr(buffer));
}

Value *CodeGen_LLVM::buffer_device_ptr(Value *buffer) {
    return create_gep(buffer_t_type, buffer, {0, 0});
}

Value *CodeGen_LLVM::buffer_device_interface_ptr(Value *buffer) {
    return create_gep(buffer_t_type, buffer, {0, 1});
}

Value *CodeGen_LLVM::buffer_host_ptr(Value *buffer) {
    return create_gep(buffer_t_type, buffer, {0, 2});
}

Value *CodeGen_LLVM::buffer_flags_ptr(Value *buffer) {
    return create_gep(buffer_t_type, buffer, {0, 3});
}

Value *CodeGen_LLVM::buffer_type_ptr(Value *buffer) {
    return create_gep(buffer_t_type, buffer, {0, 4});
}

Value *CodeGen_LLVM::buffer_type_code_ptr(Value *buffer) {
    return create_gep(buffer_t_type, buffer, {0, 4, 0});
}

Value *CodeGen_LLVM::buffer_type_bits_ptr(Value *buffer) {
    return create_gep(buffer_t_type, buffer, {0, 4, 1});
}

Value *CodeGen_LLVM::buffer_type_lanes_ptr(Value *buffer) {
    return create_gep(buffer_t_type, buffer, {0, 4, 2});
}

Value *CodeGen_LLVM::buffer_dimensions_ptr(Value *buffer) {
    return create_gep(buffer_t_type, buffer, {0, 5});
}

Value *CodeGen_LLVM::buffer_dim_array_ptr(Value *buffer) {
    return create_gep(buffer_t_type, buffer, {0, 6});
}

Value *CodeGen_LLVM::buffer_min_ptr(Value *buffer, int i) {
    Value *dim_array = buffer_dim_array(buffer);
    return create_gep(dimension_t_type, dim_array, {i, 0});
}

Value *CodeGen_LLVM::buffer_extent_ptr(Value *buffer, int i) {
    Value *dim_array = buffer_dim_array(buffer);
    return create_gep(dimension_t_type, dim_array, {i, 1});
}

Value *CodeGen_LLVM::buffer_stride_ptr(Value *buffer, int i) {
    Value *dim_array = buffer_dim_array(buffer);
    return create_gep(dimension_t_type, dim_array, {i, 2});
}

Value *CodeGen_LLVM::codegen(Expr e) {
    internal_assert(e.defined());
    debug(4) << "Codegen: " << e.type() << ", " << e << "\n";
    value = nullptr;
    e.accept(this);
    internal_assert(value) << "Codegen of an expr did not produce an llvm value\n";
    return value;
}

void CodeGen_LLVM::codegen(Stmt s) {
    internal_assert(s.defined());
    debug(3) << "Codegen: " << s << "\n";
    value = nullptr;
    s.accept(this);
}

void CodeGen_LLVM::visit(const IntImm *op) {
    value = ConstantInt::getSigned(llvm_type_of(op->type), op->value);
}

void CodeGen_LLVM::visit(const UIntImm *op) {
    value = ConstantInt::get(llvm_type_of(op->type), op->value);
}

void CodeGen_LLVM::visit(const FloatImm *op) {
    value = ConstantFP::get(llvm_type_of(op->type), op->value);
}

void CodeGen_LLVM::visit(const StringImm *op) {
    value = create_string_constant(op->value);
}

void CodeGen_LLVM::visit(const Cast *op) {
    Halide::Type src = op->value.type();
    Halide::Type dst = op->type;

    value = codegen(op->value);

    llvm::Type *llvm_dst = llvm_type_of(dst);

    if (dst.is_handle() && src.is_handle()) {
        value = builder->CreateBitCast(value, llvm_dst);
    } else if (dst.is_handle() || src.is_handle()) {
        internal_error << "Can't cast from " << src << " to " << dst << "\n";
    } else if (!src.is_float() && !dst.is_float()) {
        // Widening integer casts either zero extend or sign extend,
        // depending on the source type. Narrowing integer casts
        // always truncate.
        value = builder->CreateIntCast(value, llvm_dst, src.is_int());
    } else if (src.is_float() && dst.is_int()) {
        value = builder->CreateFPToSI(value, llvm_dst);
    } else if (src.is_float() && dst.is_uint()) {
        // fptoui has undefined behavior on overflow. Seems reasonable
        // to get an unspecified uint on overflow, but because uint1s
        // are stored in uint8s for float->uint1 casts this undefined
        // behavior manifests itself as uint1 values greater than 1,
        // which could in turn break our bounds inference
        // guarantees. So go via uint8 in this case.
        if (dst.bits() < 8) {
            value = builder->CreateFPToUI(value, llvm_type_of(dst.with_bits(8)));
            value = builder->CreateIntCast(value, llvm_dst, false);
        } else {
            value = builder->CreateFPToUI(value, llvm_dst);
        }
    } else if (src.is_int() && dst.is_float()) {
        value = builder->CreateSIToFP(value, llvm_dst);
    } else if (src.is_uint() && dst.is_float()) {
        value = builder->CreateUIToFP(value, llvm_dst);
    } else {
        internal_assert(src.is_float() && dst.is_float());
        // Float widening or narrowing
        value = builder->CreateFPCast(value, llvm_dst);
    }
}

void CodeGen_LLVM::visit(const Variable *op) {
    value = sym_get(op->name);
}

void CodeGen_LLVM::visit(const Add *op) {
    if (op->type.is_float()) {
        value = builder->CreateFAdd(codegen(op->a), codegen(op->b));
    } else if (op->type.is_int() && op->type.bits() >= 32) {
        // We tell llvm integers don't wrap, so that it generates good
        // code for loop indices.
        value = builder->CreateNSWAdd(codegen(op->a), codegen(op->b));
    } else {
        value = builder->CreateAdd(codegen(op->a), codegen(op->b));
    }
}

void CodeGen_LLVM::visit(const Sub *op) {
    if (op->type.is_float()) {
        value = builder->CreateFSub(codegen(op->a), codegen(op->b));
    } else if (op->type.is_int() && op->type.bits() >= 32) {
        // We tell llvm integers don't wrap, so that it generates good
        // code for loop indices.
        value = builder->CreateNSWSub(codegen(op->a), codegen(op->b));
    } else {
        value = builder->CreateSub(codegen(op->a), codegen(op->b));
    }
}

void CodeGen_LLVM::visit(const Mul *op) {
    if (op->type.is_float()) {
        value = builder->CreateFMul(codegen(op->a), codegen(op->b));
    } else if (op->type.is_int() && op->type.bits() >= 32) {
        // We tell llvm integers don't wrap, so that it generates good
        // code for loop indices.
        value = builder->CreateNSWMul(codegen(op->a), codegen(op->b));
    } else {
        value = builder->CreateMul(codegen(op->a), codegen(op->b));
    }
}

Expr CodeGen_LLVM::mulhi_shr(Expr a, Expr b, int shr) {
    Type ty = a.type();
    Type wide_ty = ty.with_bits(ty.bits() * 2);

    Expr p_wide = cast(wide_ty, a) * cast(wide_ty, b);
    return cast(ty, p_wide >> (shr + ty.bits()));
}

Expr CodeGen_LLVM::sorted_avg(Expr a, Expr b) {
    // b > a, so the following works without widening:
    // a + (b - a)/2
    return a + (b - a)/2;
}

void CodeGen_LLVM::visit(const Div *op) {
    user_assert(!is_zero(op->b)) << "Division by constant zero in expression: " << Expr(op) << "\n";

    // Detect if it's a small int division
    const int64_t *const_int_divisor = as_const_int(op->b);
    const uint64_t *const_uint_divisor = as_const_uint(op->b);

    int shift_amount;
    if (op->type.is_float()) {
        value = builder->CreateFDiv(codegen(op->a), codegen(op->b));
    } else if (is_const_power_of_two_integer(op->b, &shift_amount) &&
               (op->type.is_int() || op->type.is_uint())) {
        value = codegen(op->a >> shift_amount);
    } else if (const_int_divisor &&
               op->type.is_int() &&
               (op->type.bits() == 8 || op->type.bits() == 16 || op->type.bits() == 32) &&
               *const_int_divisor > 1 &&
               ((op->type.bits() > 8 && *const_int_divisor < 256) || *const_int_divisor < 128)) {

        int64_t multiplier, shift;
        if (op->type.bits() == 32) {
            multiplier = IntegerDivision::table_s32[*const_int_divisor][2];
            shift      = IntegerDivision::table_s32[*const_int_divisor][3];
        } else if (op->type.bits() == 16) {
            multiplier = IntegerDivision::table_s16[*const_int_divisor][2];
            shift      = IntegerDivision::table_s16[*const_int_divisor][3];
        } else {
            // 8 bit
            multiplier = IntegerDivision::table_s8[*const_int_divisor][2];
            shift      = IntegerDivision::table_s8[*const_int_divisor][3];
        }
        Expr num = op->a;

        // Make an all-ones mask if the numerator is negative
        Expr sign = num >> make_const(op->type, op->type.bits() - 1);

        // Flip the numerator bits if the mask is high.
        num = cast(num.type().with_code(Type::UInt), num);
        num = num ^ sign;

        // Multiply and keep the high half of the
        // result, and then apply the shift.
        Expr mult = make_const(num.type(), multiplier);
        num = mulhi_shr(num, mult, shift);

        // Maybe flip the bits back again.
        num = num ^ sign;

        value = codegen(num);

    } else if (const_uint_divisor &&
               op->type.is_uint() &&
               (op->type.bits() == 8 || op->type.bits() == 16 || op->type.bits() == 32) &&
               *const_uint_divisor > 1 && *const_uint_divisor < 256) {

        int64_t method, multiplier, shift;
        if (op->type.bits() == 32) {
            method     = IntegerDivision::table_u32[*const_uint_divisor][1];
            multiplier = IntegerDivision::table_u32[*const_uint_divisor][2];
            shift      = IntegerDivision::table_u32[*const_uint_divisor][3];
        } else if (op->type.bits() == 16) {
            method     = IntegerDivision::table_u16[*const_uint_divisor][1];
            multiplier = IntegerDivision::table_u16[*const_uint_divisor][2];
            shift      = IntegerDivision::table_u16[*const_uint_divisor][3];
        } else {
            method     = IntegerDivision::table_u8[*const_uint_divisor][1];
            multiplier = IntegerDivision::table_u8[*const_uint_divisor][2];
            shift      = IntegerDivision::table_u8[*const_uint_divisor][3];
        }

        internal_assert(method != 0)
            << "method 0 division is for powers of two and should have been handled elsewhere\n";
        Expr num = op->a;

        // Widen, multiply, narrow
        Expr mult = make_const(num.type(), multiplier);
        Expr val = mulhi_shr(num, mult, method == 1 ? shift : 0);

        if (method == 2) {
            // Average with original numerator.
            val = sorted_avg(val, num);

            // Do the final shift
            if (shift) {
                val = val >> make_const(op->type, shift);
            }
        }

        value = codegen(val);
    } else {
        value = codegen(lower_euclidean_div(op->a, op->b));
    }
}

void CodeGen_LLVM::visit(const Mod *op) {
    // Detect if it's a small int modulus
    const int64_t *const_int_divisor = as_const_int(op->b);
    const uint64_t *const_uint_divisor = as_const_uint(op->b);

    int bits;
    if (op->type.is_float()) {
        value = codegen(simplify(op->a - op->b * floor(op->a/op->b)));
    } else if (is_const_power_of_two_integer(op->b, &bits)) {
        value = codegen(op->a & (op->b - 1));
    } else if (const_int_divisor &&
               op->type.is_int() &&
               (op->type.bits() == 8 || op->type.bits() == 16 || op->type.bits() == 32) &&
               *const_int_divisor > 1 &&
               ((op->type.bits() > 8 && *const_int_divisor < 256) || *const_int_divisor < 128)) {
        // We can use our fast signed integer division
        value = codegen(common_subexpression_elimination(op->a - (op->a / op->b) * op->b));
    } else if (const_uint_divisor &&
               op->type.is_uint() &&
               (op->type.bits() == 8 || op->type.bits() == 16 || op->type.bits() == 32) &&
               *const_uint_divisor > 1 && *const_uint_divisor < 256) {
        // We can use our fast unsigned integer division
        value = codegen(common_subexpression_elimination(op->a - (op->a / op->b) * op->b));
    } else {
        // To match our definition of division, mod should be between 0
        // and |b|.
        value = codegen(lower_euclidean_mod(op->a, op->b));
    }
}

void CodeGen_LLVM::visit(const Min *op) {
    string a_name = unique_name('a');
    string b_name = unique_name('b');
    Expr a = Variable::make(op->a.type(), a_name);
    Expr b = Variable::make(op->b.type(), b_name);
    value = codegen(Let::make(a_name, op->a,
                              Let::make(b_name, op->b,
                                        select(a < b, a, b))));
}

void CodeGen_LLVM::visit(const Max *op) {
    string a_name = unique_name('a');
    string b_name = unique_name('b');
    Expr a = Variable::make(op->a.type(), a_name);
    Expr b = Variable::make(op->b.type(), b_name);
    value = codegen(Let::make(a_name, op->a,
                              Let::make(b_name, op->b,
                                        select(a > b, a, b))));
}

void CodeGen_LLVM::visit(const EQ *op) {
    Value *a = codegen(op->a);
    Value *b = codegen(op->b);
    Halide::Type t = op->a.type();
    if (t.is_float()) {
        value = builder->CreateFCmpOEQ(a, b);
    } else {
        value = builder->CreateICmpEQ(a, b);
    }
}

void CodeGen_LLVM::visit(const NE *op) {
    Value *a = codegen(op->a);
    Value *b = codegen(op->b);
    Halide::Type t = op->a.type();
    if (t.is_float()) {
        value = builder->CreateFCmpONE(a, b);
    } else {
        value = builder->CreateICmpNE(a, b);
    }
}

void CodeGen_LLVM::visit(const LT *op) {
    Value *a = codegen(op->a);
    Value *b = codegen(op->b);

    Halide::Type t = op->a.type();
    if (t.is_float()) {
        value = builder->CreateFCmpOLT(a, b);
    } else if (t.is_int()) {
        value = builder->CreateICmpSLT(a, b);
    } else {
        value = builder->CreateICmpULT(a, b);
    }
}

void CodeGen_LLVM::visit(const LE *op) {
    Value *a = codegen(op->a);
    Value *b = codegen(op->b);
    Halide::Type t = op->a.type();
    if (t.is_float()) {
        value = builder->CreateFCmpOLE(a, b);
    } else if (t.is_int()) {
        value = builder->CreateICmpSLE(a, b);
    } else {
        value = builder->CreateICmpULE(a, b);
    }
}

void CodeGen_LLVM::visit(const GT *op) {
    Value *a = codegen(op->a);
    Value *b = codegen(op->b);
    Halide::Type t = op->a.type();
    if (t.is_float()) {
        value = builder->CreateFCmpOGT(a, b);
    } else if (t.is_int()) {
        value = builder->CreateICmpSGT(a, b);
    } else {
        value = builder->CreateICmpUGT(a, b);
    }
}

void CodeGen_LLVM::visit(const GE *op) {
    Value *a = codegen(op->a);
    Value *b = codegen(op->b);
    Halide::Type t = op->a.type();
    if (t.is_float()) {
        value = builder->CreateFCmpOGE(a, b);
    } else if (t.is_int()) {
        value = builder->CreateICmpSGE(a, b);
    } else {
        value = builder->CreateICmpUGE(a, b);
    }
}

void CodeGen_LLVM::visit(const And *op) {
    value = builder->CreateAnd(codegen(op->a), codegen(op->b));
}

void CodeGen_LLVM::visit(const Or *op) {
    value = builder->CreateOr(codegen(op->a), codegen(op->b));
}

void CodeGen_LLVM::visit(const Not *op) {
    value = builder->CreateNot(codegen(op->a));
}


void CodeGen_LLVM::visit(const Select *op) {
    if (op->type == Int(32)) {
        // llvm has a performance bug inside of loop strength
        // reduction that barfs on long chains of selects. To avoid
        // it, we use bit-masking instead.
        Value *cmp = codegen(op->condition);
        Value *a = codegen(op->true_value);
        Value *b = codegen(op->false_value);
        cmp = builder->CreateIntCast(cmp, i32_t, true);
        a = builder->CreateAnd(a, cmp);
        cmp = builder->CreateNot(cmp);
        b = builder->CreateAnd(b, cmp);
        value = builder->CreateOr(a, b);
    } else {
        value = builder->CreateSelect(codegen(op->condition),
                                      codegen(op->true_value),
                                      codegen(op->false_value));
    }
}

namespace {
Expr promote_64(Expr e) {
    if (const Add *a = e.as<Add>()) {
        return Add::make(promote_64(a->a), promote_64(a->b));
    } else if (const Sub *s = e.as<Sub>()) {
        return Sub::make(promote_64(s->a), promote_64(s->b));
    } else if (const Mul *m = e.as<Mul>()) {
        return Mul::make(promote_64(m->a), promote_64(m->b));
    } else if (const Min *m = e.as<Min>()) {
        return Min::make(promote_64(m->a), promote_64(m->b));
    } else if (const Max *m = e.as<Max>()) {
        return Max::make(promote_64(m->a), promote_64(m->b));
    } else {
        return cast(Int(64), e);
    }
}
}

Value *CodeGen_LLVM::codegen_buffer_pointer(string buffer, Halide::Type type, Expr index) {
    // Promote index to 64-bit on targets that use 64-bit pointers.
    llvm::DataLayout d(module.get());
    if (promote_indices() && d.getPointerSize() == 8) {
        index = promote_64(index);
    }

    // Handles are always indexed as 64-bit.
    if (type.is_handle()) {
        return codegen_buffer_pointer(buffer, UInt(64, type.lanes()), index);
    } else {
        return codegen_buffer_pointer(buffer, type, codegen(index));
    }
}


Value *CodeGen_LLVM::codegen_buffer_pointer(string buffer, Halide::Type type, Value *index) {
    // Find the base address from the symbol table
    Value *base_address = symbol_table.get(buffer + ".host");
    llvm::Type *base_address_type = base_address->getType();
    unsigned address_space = base_address_type->getPointerAddressSpace();

    llvm::Type *load_type = llvm_type_of(type)->getPointerTo(address_space);

    // If the type doesn't match the expected type, we need to pointer cast
    if (load_type != base_address_type) {
        base_address = builder->CreatePointerCast(base_address, load_type);
    }

    llvm::Constant *constant_index = dyn_cast<llvm::Constant>(index);
    if (constant_index && constant_index->isZeroValue()) {
        return base_address;
    }

    // Promote index to 64-bit on targets that use 64-bit pointers.
    llvm::DataLayout d(module.get());
    if (d.getPointerSize() == 8) {
        index = builder->CreateIntCast(index, i64_t, true);
    }

    return builder->CreateInBoundsGEP(base_address, index);
}

namespace {
int next_power_of_two(int x) {
    for (int p2 = 1; ; p2 *= 2) {
        if (p2 >= x) {
            return p2;
        }
    }
    // unreachable.
}
}

void CodeGen_LLVM::add_tbaa_metadata(llvm::Instruction *inst, string buffer, Expr index) {

    // Get the unique name for the block of memory this allocate node
    // is using.
    buffer = get_allocation_name(buffer);

    // If the index is constant, we generate some TBAA info that helps
    // LLVM understand our loads/stores aren't aliased.
    bool constant_index = false;
    int64_t base = 0;
    int64_t width = 1;

    if (index.defined()) {
        if (const Ramp *ramp = index.as<Ramp>()) {
            const int64_t *pstride = as_const_int(ramp->stride);
            const int64_t *pbase = as_const_int(ramp->base);
            if (pstride && pbase) {
                // We want to find the smallest aligned width and offset
                // that contains this ramp.
                int64_t stride = *pstride;
                base = *pbase;
                assert(base >= 0);
                width = next_power_of_two(ramp->lanes * stride);

                while (base % width) {
                    base -= base % width;
                    width *= 2;
                }
                constant_index = true;
            }
        } else {
            const int64_t *pbase = as_const_int(index);
            if (pbase) {
                base = *pbase;
                constant_index = true;
            }
        }
    }

    llvm::MDBuilder builder(*context);

    // Add type-based-alias-analysis metadata to the pointer, so that
    // loads and stores to different buffers can get reordered.
    MDNode *tbaa = builder.createTBAARoot("Halide buffer");

    tbaa = builder.createTBAAScalarTypeNode(buffer, tbaa);

    // We also add metadata for constant indices to allow loads and
    // stores to the same buffer to get reordered.
    if (constant_index) {
        for (int w = 1024; w >= width; w /= 2) {
            int64_t b = (base / w) * w;

            std::stringstream level;
            level << buffer << ".width" << w << ".base" << b;
            tbaa = builder.createTBAAScalarTypeNode(level.str(), tbaa);
        }
    }

    tbaa = builder.createTBAAStructTagNode(tbaa, tbaa, 0);

    inst->setMetadata("tbaa", tbaa);
}

void CodeGen_LLVM::visit(const Load *op) {
    // If it's a Handle, load it as a uint64_t and then cast
    if (op->type.is_handle()) {
        codegen(reinterpret(op->type, Load::make(UInt(64, op->type.lanes()), op->name,
                                                 op->index, op->image, op->param, op->predicate)));
        return;
    }

    // Predicated load
    if (!is_one(op->predicate)) {
        codegen_predicated_vector_load(op);
        return;
    }

    // There are several cases. Different architectures may wish to override some.
    if (op->type.is_scalar()) {
        // Scalar loads
        Value *ptr = codegen_buffer_pointer(op->name, op->type, op->index);
        LoadInst *load = builder->CreateAlignedLoad(ptr, op->type.bytes());
        add_tbaa_metadata(load, op->name, op->index);
        value = load;
    } else {
        const Ramp *ramp = op->index.as<Ramp>();
        const IntImm *stride = ramp ? ramp->stride.as<IntImm>() : nullptr;

        if (ramp && stride && stride->value == 1) {
            value = codegen_dense_vector_load(op);
        } else if (ramp && stride && stride->value == 2) {
            // Load two vectors worth and then shuffle
            Expr base_a = ramp->base, base_b = ramp->base + ramp->lanes;
            Expr stride_a = make_one(base_a.type());
            Expr stride_b = make_one(base_b.type());

            // False indicates we should take the even-numbered lanes
            // from the load, true indicates we should take the
            // odd-numbered-lanes.
            bool shifted_a = false, shifted_b = false;

            bool external = op->param.defined() || op->image.defined();

            // Don't read beyond the end of an external buffer.
            if (external) {
                base_b -= 1;
                shifted_b = true;
            } else {
                // If the base ends in an odd constant, then subtract one
                // and do a different shuffle. This helps expressions like
                // (f(2*x) + f(2*x+1) share loads
                const Add *add = ramp->base.as<Add>();
                const IntImm *offset = add ? add->b.as<IntImm>() : nullptr;
                if (offset && offset->value & 1) {
                    base_a -= 1;
                    shifted_a = true;
                    base_b -= 1;
                    shifted_b = true;
                }
            }

            // Do each load.
            Expr ramp_a = Ramp::make(base_a, stride_a, ramp->lanes);
            Expr ramp_b = Ramp::make(base_b, stride_b, ramp->lanes);
            Expr load_a = Load::make(op->type, op->name, ramp_a, op->image, op->param, op->predicate);
            Expr load_b = Load::make(op->type, op->name, ramp_b, op->image, op->param, op->predicate);
            Value *vec_a = codegen(load_a);
            Value *vec_b = codegen(load_b);

            // Shuffle together the results.
            vector<int> indices(ramp->lanes);
            for (int i = 0; i < (ramp->lanes + 1)/2; i++) {
                indices[i] = i*2 + (shifted_a ? 1 : 0);
            }
            for (int i = (ramp->lanes + 1)/2; i < ramp->lanes; i++) {
                indices[i] = i*2 + (shifted_b ? 1 : 0);
            }

            value = shuffle_vectors(vec_a, vec_b, indices);
        } else if (ramp && stride && stride->value == -1) {
            // Load the vector and then flip it in-place
            Expr flipped_base = ramp->base - ramp->lanes + 1;
            Expr flipped_stride = make_one(flipped_base.type());
            Expr flipped_index = Ramp::make(flipped_base, flipped_stride, ramp->lanes);
            Expr flipped_load = Load::make(op->type, op->name, flipped_index, op->image, op->param, op->predicate);

            Value *flipped = codegen(flipped_load);

            vector<int> indices(ramp->lanes);
            for (int i = 0; i < ramp->lanes; i++) {
                indices[i] = ramp->lanes - 1 - i;
            }

            value = shuffle_vectors(flipped, indices);
        } else if (ramp) {
            // Gather without generating the indices as a vector
            Value *ptr = codegen_buffer_pointer(op->name, op->type.element_of(), ramp->base);
            Value *stride = codegen(ramp->stride);
            value = UndefValue::get(llvm_type_of(op->type));
            for (int i = 0; i < ramp->lanes; i++) {
                Value *lane = ConstantInt::get(i32_t, i);
                LoadInst *val = builder->CreateLoad(ptr);
                add_tbaa_metadata(val, op->name, op->index);
                value = builder->CreateInsertElement(value, val, lane);
                ptr = builder->CreateInBoundsGEP(ptr, stride);
            }
        } else if (false /* should_scalarize(op->index) */) {
            // TODO: put something sensible in for
            // should_scalarize. Probably a good idea if there are no
            // loads in it, and it's all int32.

            // Compute the index as scalars, and then do a gather
            Value *vec = UndefValue::get(llvm_type_of(op->type));
            for (int i = 0; i < op->type.lanes(); i++) {
                Expr idx = extract_lane(op->index, i);
                Value *ptr = codegen_buffer_pointer(op->name, op->type.element_of(), idx);
                LoadInst *val = builder->CreateLoad(ptr);
                add_tbaa_metadata(val, op->name, op->index);
                vec = builder->CreateInsertElement(vec, val, ConstantInt::get(i32_t, i));
            }
            value = vec;
        } else {
            // General gathers
            Value *index = codegen(op->index);
            Value *vec = UndefValue::get(llvm_type_of(op->type));
            for (int i = 0; i < op->type.lanes(); i++) {
                Value *idx = builder->CreateExtractElement(index, ConstantInt::get(i32_t, i));
                Value *ptr = codegen_buffer_pointer(op->name, op->type.element_of(), idx);
                LoadInst *val = builder->CreateLoad(ptr);
                add_tbaa_metadata(val, op->name, op->index);
                vec = builder->CreateInsertElement(vec, val, ConstantInt::get(i32_t, i));
            }
            value = vec;
        }
    }

}

void CodeGen_LLVM::visit(const Ramp *op) {
    if (is_const(op->stride) && !is_const(op->base)) {
        // If the stride is const and the base is not (e.g. ramp(x, 1,
        // 4)), we can lift out the stride and broadcast the base so
        // we can do a single vector broadcast and add instead of
        // repeated insertion
        Expr broadcast = Broadcast::make(op->base, op->lanes);
        Expr ramp = Ramp::make(make_zero(op->base.type()), op->stride, op->lanes);
        value = codegen(broadcast + ramp);
    } else {
        // Otherwise we generate element by element by adding the stride to the base repeatedly

        Value *base = codegen(op->base);
        Value *stride = codegen(op->stride);

        value = UndefValue::get(llvm_type_of(op->type));
        for (int i = 0; i < op->type.lanes(); i++) {
            if (i > 0) {
                if (op->type.is_float()) {
                    base = builder->CreateFAdd(base, stride);
                } else if (op->type.is_int() && op->type.bits() >= 32) {
                    base = builder->CreateNSWAdd(base, stride);
                } else {
                    base = builder->CreateAdd(base, stride);
                }
            }
            value = builder->CreateInsertElement(value, base, ConstantInt::get(i32_t, i));
        }
    }
}

llvm::Value *CodeGen_LLVM::create_broadcast(llvm::Value *v, int lanes) {
    Constant *undef = UndefValue::get(VectorType::get(v->getType(), lanes));
    Constant *zero = ConstantInt::get(i32_t, 0);
    v = builder->CreateInsertElement(undef, v, zero);
    Constant *zeros = ConstantVector::getSplat(lanes, zero);
    return builder->CreateShuffleVector(v, undef, zeros);
}

void CodeGen_LLVM::visit(const Broadcast *op) {
    value = create_broadcast(codegen(op->value), op->lanes);
}

// Pass through scalars, and unpack broadcasts. Assert if it's a non-vector broadcast.
Expr unbroadcast(Expr e) {
    if (e.type().is_vector()) {
        const Broadcast *broadcast = e.as<Broadcast>();
        internal_assert(broadcast);
        return broadcast->value;
    } else {
        return e;
    }
}

Value *CodeGen_LLVM::interleave_vectors(const std::vector<Value *> &vecs) {
    internal_assert(vecs.size() >= 1);
    for (size_t i = 1; i < vecs.size(); i++) {
        internal_assert(vecs[0]->getType() == vecs[i]->getType());
    }
    int vec_elements = vecs[0]->getType()->getVectorNumElements();

    if (vecs.size() == 1) {
        return vecs[0];
    } else if (vecs.size() == 2) {
        Value *a = vecs[0];
        Value *b = vecs[1];
        vector<int> indices(vec_elements*2);
        for (int i = 0; i < vec_elements*2; i++) {
            indices[i] = i%2 == 0 ? i/2 : i/2 + vec_elements;
        }
        return shuffle_vectors(a, b, indices);
    } else {
        // Grab the even and odd elements of vecs.
        vector<Value *> even_vecs;
        vector<Value *> odd_vecs;
        for (size_t i = 0; i < vecs.size(); i++) {
            if (i%2 == 0) {
                even_vecs.push_back(vecs[i]);
            } else {
                odd_vecs.push_back(vecs[i]);
            }
        }

        // If the number of vecs is odd, save the last one for later.
        Value *last = nullptr;
        if (even_vecs.size() > odd_vecs.size()) {
            last = even_vecs.back();
            even_vecs.pop_back();
        }
        internal_assert(even_vecs.size() == odd_vecs.size());

        // Interleave the even and odd parts.
        Value *even = interleave_vectors(even_vecs);
        Value *odd = interleave_vectors(odd_vecs);

        if (last) {
            int result_elements = vec_elements*vecs.size();

            // Interleave even and odd, leaving a space for the last element.
            vector<int> indices(result_elements, -1);
            for (int i = 0, idx = 0; i < result_elements; i++) {
                if (i%vecs.size() < vecs.size() - 1) {
                    indices[i] = idx%2 == 0 ? idx/2 : idx/2 + vec_elements*even_vecs.size();
                    idx++;
                }
            }
            Value *even_odd = shuffle_vectors(even, odd, indices);

            // Interleave the last vector into the result.
            last = slice_vector(last, 0, result_elements);
            for (int i = 0; i < result_elements; i++) {
                if (i%vecs.size() < vecs.size() - 1) {
                    indices[i] = i;
                } else {
                    indices[i] = i/vecs.size() + result_elements;
                }
            }

            return shuffle_vectors(even_odd, last, indices);
        } else {
            return interleave_vectors({even, odd});
        }
    }
}

void CodeGen_LLVM::scalarize(Expr e) {
    llvm::Type *result_type = llvm_type_of(e.type());

    Value *result = UndefValue::get(result_type);

    for (int i = 0; i < e.type().lanes(); i++) {
        Value *v = codegen(extract_lane(e, i));
        result = builder->CreateInsertElement(result, v, ConstantInt::get(i32_t, i));
    }
    value = result;
}

void CodeGen_LLVM::codegen_predicated_vector_store(const Store *op) {
    const Ramp *ramp = op->index.as<Ramp>();
    if (ramp && is_one(ramp->stride)) { // Dense vector store
        debug(4) << "Predicated dense vector store\n\t" << Stmt(op) << "\n";
        Value *vpred = codegen(op->predicate);
        Halide::Type value_type = op->value.type();
        Value *val = codegen(op->value);
        bool is_external = (external_buffer.find(op->name) != external_buffer.end());
        int alignment = value_type.bytes();
        int native_bits = native_vector_bits();
        int native_bytes = native_bits / 8;

        // Boost the alignment if possible, up to the native vector width.
        ModulusRemainder mod_rem = modulus_remainder(ramp->base, alignment_info);
        while ((mod_rem.remainder & 1) == 0 &&
               (mod_rem.modulus & 1) == 0 &&
               alignment < native_bytes) {
            mod_rem.modulus /= 2;
            mod_rem.remainder /= 2;
            alignment *= 2;
        }

        // If it is an external buffer, then we cannot assume that the host pointer
        // is aligned to at least the native vector width. However, we may be able to do
        // better than just assuming that it is unaligned.
        if (is_external && op->param.defined()) {
            int host_alignment = op->param.host_alignment();
            alignment = gcd(alignment, host_alignment);
        }

        // For dense vector stores wider than the native vector
        // width, bust them up into native vectors.
        int store_lanes = value_type.lanes();
        int native_lanes = native_bits / value_type.bits();

        for (int i = 0; i < store_lanes; i += native_lanes) {
            int slice_lanes = std::min(native_lanes, store_lanes - i);
            Expr slice_base = simplify(ramp->base + i);
            Expr slice_stride = make_one(slice_base.type());
            Expr slice_index = slice_lanes == 1 ? slice_base : Ramp::make(slice_base, slice_stride, slice_lanes);
            Value *slice_val = slice_vector(val, i, slice_lanes);
            Value *elt_ptr = codegen_buffer_pointer(op->name, value_type.element_of(), slice_base);
            Value *vec_ptr = builder->CreatePointerCast(elt_ptr, slice_val->getType()->getPointerTo());

            Value *slice_mask = slice_vector(vpred, i, slice_lanes);
            Instruction *store_inst = builder->CreateMaskedStore(slice_val, vec_ptr, alignment, slice_mask);
            add_tbaa_metadata(store_inst, op->name, slice_index);
        }
    } else { // It's not dense vector store, we need to scalarize it
        debug(4) << "Scalarize predicated vector store\n";
        Type value_type = op->value.type().element_of();
        Value *vpred = codegen(op->predicate);
        Value *vval = codegen(op->value);
        Value *vindex = codegen(op->index);
        for (int i = 0; i < op->index.type().lanes(); i++) {
            Constant *lane = ConstantInt::get(i32_t, i);
            Value *p = builder->CreateExtractElement(vpred, lane);
            if (p->getType() != i1_t) {
                p = builder->CreateIsNotNull(p);
            }

            Value *v = builder->CreateExtractElement(vval, lane);
            Value *idx = builder->CreateExtractElement(vindex, lane);
            internal_assert(p && v && idx);

            BasicBlock *true_bb = BasicBlock::Create(*context, "true_bb", function);
            BasicBlock *after_bb = BasicBlock::Create(*context, "after_bb", function);
            builder->CreateCondBr(p, true_bb, after_bb);

            builder->SetInsertPoint(true_bb);

            // Scalar
            Value *ptr = codegen_buffer_pointer(op->name, value_type, idx);
            builder->CreateAlignedStore(v, ptr, value_type.bytes());

            builder->CreateBr(after_bb);
            builder->SetInsertPoint(after_bb);
        }
    }
}

Value *CodeGen_LLVM::codegen_dense_vector_load(const Load *load, Value *vpred) {
    debug(4) << "Vectorize predicated dense vector load:\n\t" << Expr(load) << "\n";

    const Ramp *ramp = load->index.as<Ramp>();
    internal_assert(ramp && is_one(ramp->stride)) << "Should be dense vector load\n";

    bool is_external = (external_buffer.find(load->name) != external_buffer.end());
    int alignment = load->type.bytes(); // The size of a single element

    int native_bits = native_vector_bits();
    int native_bytes = native_bits / 8;

    // We assume halide_malloc for the platform returns
    // buffers aligned to at least the native vector
    // width. (i.e. 16-byte alignment on arm, and 32-byte
    // alignment on x86), so this is the maximum alignment we
    // can infer based on the index alone.

    // Boost the alignment if possible, up to the native vector width.
    ModulusRemainder mod_rem = modulus_remainder(ramp->base, alignment_info);
    while ((mod_rem.remainder & 1) == 0 &&
           (mod_rem.modulus & 1) == 0 &&
           alignment < native_bytes) {
        mod_rem.modulus /= 2;
        mod_rem.remainder /= 2;
        alignment *= 2;
    }

    // If it is an external buffer, then we cannot assume that the host pointer
    // is aligned to at least native vector width. However, we may be able to do
    // better than just assuming that it is unaligned.
    if (is_external && load->param.defined()) {
        int host_alignment = load->param.host_alignment();
        alignment = gcd(alignment, host_alignment);
    }

    // For dense vector loads wider than the native vector
    // width, bust them up into native vectors
    int load_lanes = load->type.lanes();
    int native_lanes = native_bits / load->type.bits();
    vector<Value *> slices;
    for (int i = 0; i < load_lanes; i += native_lanes) {
        int slice_lanes = std::min(native_lanes, load_lanes - i);
        Expr slice_base = simplify(ramp->base + i);
        Expr slice_stride = make_one(slice_base.type());
        Expr slice_index = slice_lanes == 1 ? slice_base : Ramp::make(slice_base, slice_stride, slice_lanes);
        llvm::Type *slice_type = VectorType::get(llvm_type_of(load->type.element_of()), slice_lanes);
        Value *elt_ptr = codegen_buffer_pointer(load->name, load->type.element_of(), slice_base);
        Value *vec_ptr = builder->CreatePointerCast(elt_ptr, slice_type->getPointerTo());

        Instruction *load_inst;
        if (vpred != nullptr) {
            Value *slice_mask = slice_vector(vpred, i, slice_lanes);
            load_inst = builder->CreateMaskedLoad(vec_ptr, alignment, slice_mask);
        } else {
            load_inst = builder->CreateAlignedLoad(vec_ptr, alignment);
        }
        add_tbaa_metadata(load_inst, load->name, slice_index);
        slices.push_back(load_inst);
    }
    value = concat_vectors(slices);
    return value;
}

void CodeGen_LLVM::codegen_predicated_vector_load(const Load *op) {
    const Ramp *ramp = op->index.as<Ramp>();
    const IntImm *stride = ramp ? ramp->stride.as<IntImm>() : nullptr;

    if (ramp && is_one(ramp->stride)) { // Dense vector load
        value = codegen_dense_vector_load(op, codegen(op->predicate));
    } else if (ramp && stride && stride->value == -1) {
        debug(4) << "Predicated dense vector load with stride -1\n\t" << Expr(op) << "\n";
        vector<int> indices(ramp->lanes);
        for (int i = 0; i < ramp->lanes; i++) {
            indices[i] = ramp->lanes - 1 - i;
        }

        // Flip the predicate
        Value *vpred = codegen(op->predicate);
        vpred = shuffle_vectors(vpred, indices);

        // Load the vector and then flip it in-place
        Expr flipped_base = ramp->base - ramp->lanes + 1;
        Expr flipped_stride = make_one(flipped_base.type());
        Expr flipped_index = Ramp::make(flipped_base, flipped_stride, ramp->lanes);
        Expr flipped_load = Load::make(op->type, op->name, flipped_index, op->image,
                                       op->param, const_true(op->type.lanes()));

        Value *flipped = codegen_dense_vector_load(flipped_load.as<Load>(), vpred);
        value = shuffle_vectors(flipped, indices);
    } else { // It's not dense vector load, we need to scalarize it
        Expr load_expr = Load::make(op->type, op->name, op->index, op->image,
                                    op->param, const_true(op->type.lanes()));
        debug(4) << "Scalarize predicated vector load\n\t" << load_expr << "\n";
        Expr pred_load = Call::make(load_expr.type(),
                                    Call::if_then_else,
                                    {op->predicate, load_expr, make_zero(load_expr.type())},
                                    Internal::Call::Intrinsic);
        value = codegen(pred_load);
    }
}

void CodeGen_LLVM::visit(const Call *op) {
    internal_assert(op->call_type == Call::Extern ||
                    op->call_type == Call::ExternCPlusPlus ||
                    op->call_type == Call::Intrinsic ||
                    op->call_type == Call::PureExtern ||
                    op->call_type == Call::PureIntrinsic)
        << "Can only codegen extern calls and intrinsics\n";

    // Some call nodes are actually injected at various stages as a
    // cue for llvm to generate particular ops. In general these are
    // handled in the standard library, but ones with e.g. varying
    // types are handled here.
    if (op->is_intrinsic(Call::debug_to_file)) {
        internal_assert(op->args.size() == 3);
        const StringImm *filename = op->args[0].as<StringImm>();
        internal_assert(filename) << "Malformed debug_to_file node\n";
        // Grab the function from the initial module
        llvm::Function *debug_to_file = module->getFunction("halide_debug_to_file");
        internal_assert(debug_to_file) << "Could not find halide_debug_to_file function in initial module\n";

        // Make the filename a global string constant
        Value *user_context = get_user_context();
        Value *char_ptr = codegen(Expr(filename));
        vector<Value *> args = {user_context, char_ptr, codegen(op->args[1])};

        Value *buffer = codegen(op->args[2]);
        buffer = builder->CreatePointerCast(buffer, buffer_t_type->getPointerTo());
        args.push_back(buffer);

        value = builder->CreateCall(debug_to_file, args);

    } else if (op->is_intrinsic(Call::bitwise_and)) {
        internal_assert(op->args.size() == 2);
        value = builder->CreateAnd(codegen(op->args[0]), codegen(op->args[1]));
    } else if (op->is_intrinsic(Call::bitwise_xor)) {
        internal_assert(op->args.size() == 2);
        value = builder->CreateXor(codegen(op->args[0]), codegen(op->args[1]));
    } else if (op->is_intrinsic(Call::bitwise_or)) {
        internal_assert(op->args.size() == 2);
        value = builder->CreateOr(codegen(op->args[0]), codegen(op->args[1]));
    } else if (op->is_intrinsic(Call::bitwise_not)) {
        internal_assert(op->args.size() == 1);
        value = builder->CreateNot(codegen(op->args[0]));
    } else if (op->is_intrinsic(Call::reinterpret)) {
        internal_assert(op->args.size() == 1);
        Type dst = op->type;
        Type src = op->args[0].type();
        llvm::Type *llvm_dst = llvm_type_of(dst);
        value = codegen(op->args[0]);
        if (src.is_handle() && !dst.is_handle()) {
            internal_assert(dst.is_uint() && dst.bits() == 64);

            // Handle -> UInt64
            llvm::DataLayout d(module.get());
            if (d.getPointerSize() == 4) {
                llvm::Type *intermediate = llvm_type_of(UInt(32, dst.lanes()));
                value = builder->CreatePtrToInt(value, intermediate);
                value = builder->CreateZExt(value, llvm_dst);
            } else if (d.getPointerSize() == 8) {
                value = builder->CreatePtrToInt(value, llvm_dst);
            } else {
                internal_error << "Pointer size is neither 4 nor 8 bytes\n";
            }

        } else if (dst.is_handle() && !src.is_handle()) {
            internal_assert(src.is_uint() && src.bits() == 64);

            // UInt64 -> Handle
            llvm::DataLayout d(module.get());
            if (d.getPointerSize() == 4) {
                llvm::Type *intermediate = llvm_type_of(UInt(32, src.lanes()));
                value = builder->CreateTrunc(value, intermediate);
                value = builder->CreateIntToPtr(value, llvm_dst);
            } else if (d.getPointerSize() == 8) {
                value = builder->CreateIntToPtr(value, llvm_dst);
            } else {
                internal_error << "Pointer size is neither 4 nor 8 bytes\n";
            }

        } else {
            value = builder->CreateBitCast(codegen(op->args[0]), llvm_dst);
        }
    } else if (op->is_intrinsic(Call::shift_left)) {
        internal_assert(op->args.size() == 2);
        value = builder->CreateShl(codegen(op->args[0]), codegen(op->args[1]));
    } else if (op->is_intrinsic(Call::shift_right)) {
        internal_assert(op->args.size() == 2);
        if (op->type.is_int()) {
            value = builder->CreateAShr(codegen(op->args[0]), codegen(op->args[1]));
        } else {
            value = builder->CreateLShr(codegen(op->args[0]), codegen(op->args[1]));
        }
    } else if (op->is_intrinsic(Call::abs)) {

        internal_assert(op->args.size() == 1);

        // Check if an appropriate vector abs for this type exists in the initial module
        Type t = op->args[0].type();
        string name = (t.is_float() ? "abs_f" : "abs_i") + std::to_string(t.bits());
        llvm::Function * builtin_abs =
            find_vector_runtime_function(name, op->type.lanes()).first;

        if (t.is_vector() && builtin_abs) {
            codegen(Call::make(op->type, name, op->args, Call::Extern));
        } else {
            // Generate select(x >= 0, x, -x) instead
            string x_name = unique_name('x');
            Expr x = Variable::make(op->args[0].type(), x_name);
            value = codegen(Let::make(x_name, op->args[0], select(x >= 0, x, -x)));
        }
    } else if (op->is_intrinsic(Call::absd)) {

        internal_assert(op->args.size() == 2);

        Expr a = op->args[0];
        Expr b = op->args[1];

        // Check if an appropriate vector abs for this type exists in the initial module
        Type t = a.type();
        string name;
        if (t.is_float()) {
            codegen(abs(a - b));
            return;
        } else if (t.is_int()) {
            name = "absd_i" + std::to_string(t.bits());
        } else {
            name = "absd_u" + std::to_string(t.bits());
        }

        llvm::Function *builtin_absd =
            find_vector_runtime_function(name, op->type.lanes()).first;

        if (t.is_vector() && builtin_absd) {
            codegen(Call::make(op->type, name, op->args, Call::Extern));
        } else {
            // Use a select instead
            string a_name = unique_name('a');
            string b_name = unique_name('b');
            Expr a_var = Variable::make(op->args[0].type(), a_name);
            Expr b_var = Variable::make(op->args[1].type(), b_name);
            codegen(Let::make(a_name, op->args[0],
                              Let::make(b_name, op->args[1],
                                        Select::make(a_var < b_var, b_var - a_var, a_var - b_var))));
        }
    } else if (op->is_intrinsic("div_round_to_zero")) {
        internal_assert(op->args.size() == 2);
        Value *a = codegen(op->args[0]);
        Value *b = codegen(op->args[1]);
        if (op->type.is_int()) {
            value = builder->CreateSDiv(a, b);
        } else if (op->type.is_uint()) {
            value = builder->CreateUDiv(a, b);
        } else {
            internal_error << "div_round_to_zero of non-integer type.\n";
        }
    } else if (op->is_intrinsic("mod_round_to_zero")) {
        internal_assert(op->args.size() == 2);
        Value *a = codegen(op->args[0]);
        Value *b = codegen(op->args[1]);
        if (op->type.is_int()) {
            value = builder->CreateSRem(a, b);
        } else if (op->type.is_uint()) {
            value = builder->CreateURem(a, b);
        } else {
            internal_error << "mod_round_to_zero of non-integer type.\n";
        }
    } else if (op->is_intrinsic(Call::address_of)) {
        internal_assert(op->args.size() == 1) << "address_of takes one argument\n";
        internal_assert(op->type.is_handle()) << "address_of must return a Handle type\n";
        const Load *load = op->args[0].as<Load>();
        internal_assert(load) << "The sole argument to address_of must be a Load node\n";
        internal_assert(load->index.type().is_scalar()) << "Can't take the address of a vector load\n";

        value = codegen_buffer_pointer(load->name, load->type, load->index);
    } else if (op->is_intrinsic(Call::lerp)) {
        internal_assert(op->args.size() == 3);
        value = codegen(lower_lerp(op->args[0], op->args[1], op->args[2]));
    } else if (op->is_intrinsic(Call::popcount)) {
        internal_assert(op->args.size() == 1);
        std::vector<llvm::Type*> arg_type(1);
        arg_type[0] = llvm_type_of(op->args[0].type());
        llvm::Function *fn = Intrinsic::getDeclaration(module.get(), Intrinsic::ctpop, arg_type);
        CallInst *call = builder->CreateCall(fn, codegen(op->args[0]));
        value = call;
    } else if (op->is_intrinsic(Call::count_leading_zeros) ||
               op->is_intrinsic(Call::count_trailing_zeros)) {
        internal_assert(op->args.size() == 1);
        std::vector<llvm::Type*> arg_type(1);
        arg_type[0] = llvm_type_of(op->args[0].type());
        llvm::Function *fn = Intrinsic::getDeclaration(module.get(),
                                                       (op->is_intrinsic(Call::count_leading_zeros)) ? Intrinsic::ctlz :
                                                       Intrinsic::cttz,
                                                       arg_type);
        llvm::Value *zero_is_not_undef = llvm::ConstantInt::getFalse(*context);
        llvm::Value *args[2] = { codegen(op->args[0]), zero_is_not_undef };
        CallInst *call = builder->CreateCall(fn, args);
        value = call;
    } else if (op->is_intrinsic(Call::return_second)) {
        internal_assert(op->args.size() == 2);
        codegen(op->args[0]);
        value = codegen(op->args[1]);
    } else if (op->is_intrinsic(Call::if_then_else)) {
        Expr cond = op->args[0];
        if (const Broadcast *b = cond.as<Broadcast>()) {
            cond = b->value;
        }
        if (cond.type().is_vector()) {
            scalarize(op);
        } else {

            internal_assert(op->args.size() == 3);

            BasicBlock *true_bb = BasicBlock::Create(*context, "true_bb", function);
            BasicBlock *false_bb = BasicBlock::Create(*context, "false_bb", function);
            BasicBlock *after_bb = BasicBlock::Create(*context, "after_bb", function);
            builder->CreateCondBr(codegen(cond), true_bb, false_bb);
            builder->SetInsertPoint(true_bb);
            Value *true_value = codegen(op->args[1]);
            builder->CreateBr(after_bb);
            BasicBlock *true_pred = builder->GetInsertBlock();

            builder->SetInsertPoint(false_bb);
            Value *false_value = codegen(op->args[2]);
            builder->CreateBr(after_bb);
            BasicBlock *false_pred = builder->GetInsertBlock();

            builder->SetInsertPoint(after_bb);
            PHINode *phi = builder->CreatePHI(true_value->getType(), 2);
            phi->addIncoming(true_value, true_pred);
            phi->addIncoming(false_value, false_pred);

            value = phi;
        }
    } else if (op->is_intrinsic(Call::make_struct)) {
        if (op->type.is_vector()) {
            // Make a vector of pointers to distinct structs
            scalarize(op);
        } else if (op->args.empty()) {
            // Empty structs can be emitted for arrays of size zero
            // (e.g. the shape of a zero-dimensional buffer). We
            // generate a null in this situation. */
            value = ConstantPointerNull::get(dyn_cast<PointerType>(llvm_type_of(op->type)));
        } else {
            // Codegen each element.
            bool all_same_type = true;
            vector<llvm::Value *> args(op->args.size());
            vector<llvm::Type *> types(op->args.size());
            for (size_t i = 0; i < op->args.size(); i++) {
                args[i] = codegen(op->args[i]);
                types[i] = args[i]->getType();
<<<<<<< HEAD
                all_same_type &= (types[i] == types[0]);
=======
                all_same_type &= (types[0] == types[i]);
>>>>>>> 63749ed8
            }

            // Use either a single scalar, a fixed-size array, or a
            // struct. The struct type would always be correct, but
            // the array or scalar type produce slightly simpler IR.
            if (args.size() == 1) {
                value = create_alloca_at_entry(types[0], 1);
                builder->CreateStore(args[0], value);
            } else {
                llvm::Type *aggregate_t = (all_same_type ?
                                           (llvm::Type *)ArrayType::get(types[0], types.size()) :
                                           (llvm::Type *)StructType::get(*context, types));

                value = create_alloca_at_entry(aggregate_t, 1);
                for (size_t i = 0; i < args.size(); i++) {
                    Value *elem_ptr = builder->CreateConstInBoundsGEP2_32(aggregate_t, value, 0, i);
                    builder->CreateStore(args[i], elem_ptr);
                }
            }
        }

    } else if (op->is_intrinsic(Call::stringify)) {
        assert(!op->args.empty());

        if (op->type.is_vector()) {
            scalarize(op);
        } else {

            // Compute the maximum possible size of the message.
            int buf_size = 1; // One for the terminating zero.
            for (size_t i = 0; i < op->args.size(); i++) {
                Type t = op->args[i].type();
                if (op->args[i].as<StringImm>()) {
                    buf_size += op->args[i].as<StringImm>()->value.size();
                } else if (t.is_int() || t.is_uint()) {
                    buf_size += 19; // 2^64 = 18446744073709551616
                } else if (t.is_float()) {
                    if (t.bits() == 32) {
                        buf_size += 47; // %f format of max negative float
                    } else {
                        buf_size += 14; // Scientific notation with 6 decimal places.
                    }
                } else {
                    internal_assert(t.is_handle());
                    buf_size += 18; // 0x0123456789abcdef
                }
            }
            // Round up to a multiple of 16 bytes.
            buf_size = ((buf_size + 15)/16)*16;

            // Clamp to at most 8k.
            if (buf_size > 8192) buf_size = 8192;

            // Allocate a stack array to hold the message.
            llvm::Value *buf = create_alloca_at_entry(i8_t, buf_size);

            llvm::Value *dst = buf;
            llvm::Value *buf_end = builder->CreateConstGEP1_32(buf, buf_size);

            llvm::Function *append_string  = module->getFunction("halide_string_to_string");
            llvm::Function *append_int64   = module->getFunction("halide_int64_to_string");
            llvm::Function *append_uint64  = module->getFunction("halide_uint64_to_string");
            llvm::Function *append_double  = module->getFunction("halide_double_to_string");
            llvm::Function *append_pointer = module->getFunction("halide_pointer_to_string");

            internal_assert(append_string);
            internal_assert(append_int64);
            internal_assert(append_uint64);
            internal_assert(append_double);
            internal_assert(append_pointer);

            for (size_t i = 0; i < op->args.size(); i++) {
                const StringImm *s = op->args[i].as<StringImm>();
                Type t = op->args[i].type();
                internal_assert(t.lanes() == 1);
                vector<Value *> call_args(2);
                call_args[0] = dst;
                call_args[1] = buf_end;

                if (s) {
                    call_args.push_back(codegen(op->args[i]));
                    dst = builder->CreateCall(append_string, call_args);
                } else if (t.is_bool()) {
                    call_args.push_back(builder->CreateSelect(
                        codegen(op->args[i]),
                        codegen(StringImm::make("true")),
                        codegen(StringImm::make("false"))));
                    dst = builder->CreateCall(append_string, call_args);
                } else if (t.is_int()) {
                    call_args.push_back(codegen(Cast::make(Int(64), op->args[i])));
                    call_args.push_back(ConstantInt::get(i32_t, 1));
                    dst = builder->CreateCall(append_int64, call_args);
                } else if (t.is_uint()) {
                    call_args.push_back(codegen(Cast::make(UInt(64), op->args[i])));
                    call_args.push_back(ConstantInt::get(i32_t, 1));
                    dst = builder->CreateCall(append_uint64, call_args);
                } else if (t.is_float()) {
                    call_args.push_back(codegen(Cast::make(Float(64), op->args[i])));
                    // Use scientific notation for doubles
                    call_args.push_back(ConstantInt::get(i32_t, t.bits() == 64 ? 1 : 0));
                    dst = builder->CreateCall(append_double, call_args);
                } else {
                    internal_assert(t.is_handle());
                    call_args.push_back(codegen(op->args[i]));
                    dst = builder->CreateCall(append_pointer, call_args);
                }
            }
            value = buf;
        }
    } else if (op->is_intrinsic(Call::memoize_expr)) {
        // Used as an annotation for caching, should be invisible to
        // codegen. Ignore arguments beyond the first as they are only
        // used in the cache key.
        internal_assert(op->args.size() > 0);
        value = codegen(op->args[0]);
    } else if (op->is_intrinsic(Call::alloca)) {
        // The argument is the number of bytes. It must be const for now.
        internal_assert(op->args.size() == 1);
        const int64_t *sz = as_const_int(op->args[0]);
        internal_assert(sz);

        // We can generate slightly cleaner IR with fewer alignment
        // restrictions if we recognize the most common types we
        // expect to get alloca'd.
        if (op->type == type_of<struct halide_buffer_t *>()) {
            value = create_alloca_at_entry(buffer_t_type, *sz / sizeof(halide_buffer_t));
        } else if (op->type == type_of<struct halide_dimension_t *>()) {
            value = create_alloca_at_entry(dimension_t_type, *sz / sizeof(halide_dimension_t));
        } else {
            // Just use an i8* and make the users bitcast it.
            value = create_alloca_at_entry(i8_t, *sz);
        }
    } else if (op->is_intrinsic(Call::copy_memory)) {
        // Just like memcpy, copy_memory returns the destination address.
        Value *dst = codegen(op->args[0]);
        builder->CreateMemCpy(dst,
                              codegen(op->args[1]),
                              codegen(op->args[2]), 0);
        value = dst;
    } else if (op->is_intrinsic(Call::register_destructor)) {
        internal_assert(op->args.size() == 2);
        const StringImm *fn = op->args[0].as<StringImm>();
        internal_assert(fn);
        Expr arg = op->args[1];
        internal_assert(arg.type().is_handle());
        llvm::Function *f = module->getFunction(fn->value);
        if (!f) {
            llvm::Type *arg_types[] = {i8_t->getPointerTo(), i8_t->getPointerTo()};
            FunctionType *func_t = FunctionType::get(void_t, arg_types, false);
            f = llvm::Function::Create(func_t, llvm::Function::ExternalLinkage, fn->value, module.get());
            f->setCallingConv(CallingConv::C);
        }
        register_destructor(f, codegen(arg), Always);
    } else if (op->is_intrinsic(Call::call_cached_indirect_function)) {
        // Arguments to call_cached_indirect_function are of the form
        //
        //    cond_1, "sub_function_name_1",
        //    cond_2, "sub_function_name_2",
        //    ...
        //    cond_N, "sub_function_name_N"
        //
        // This will generate code that corresponds (roughly) to
        //
        //    static FunctionPtr f = []{
        //      if (cond_1) return sub_function_name_1;
        //      if (cond_2) return sub_function_name_2;
        //      ...
        //      if (cond_N) return sub_function_name_N;
        //    }
        //    return f(args)
        //
        // i.e.: the conditions will be evaluated *in order*; the first one
        // evaluating to true will have its corresponding function cached,
        // which will be used to complete this (and all subsequent) calls.
        //
        // The final condition (cond_N) must evaluate to a constant TRUE
        // value (so that the final function will be selected if all others
        // fail); failure to do so will cause unpredictable results.
        //
        // There is currently no way to clear the cached function pointer.
        //
        // It is assumed/required that all of the conditions are "pure"; each
        // must evaluate to the same value (within a given runtime environment)
        // across multiple evaluations.
        //
        // It is assumed/required that all of the sub-functions have arguments
        // (and return values) that are identical to those of this->function.
        //
        // Note that we require >= 4 arguments: fewer would imply
        // only one condition+function pair, which is pointless to use
        // (the function should always be called directly).
        //
        internal_assert(op->args.size() >= 4);
        internal_assert(!(op->args.size() & 1));

        // Gather information we need about each function.
        struct SubFn {
            llvm::Function *fn;
            llvm::GlobalValue *fn_ptr;
            Expr cond;
        };
        vector<SubFn> sub_fns;
        for (size_t i = 0; i < op->args.size(); i += 2) {
            const string sub_fn_name = op->args[i+1].as<StringImm>()->value;
            string extern_sub_fn_name = sub_fn_name;
            llvm::Function *sub_fn = module->getFunction(sub_fn_name);
            if (!sub_fn) {
                extern_sub_fn_name = get_mangled_names(sub_fn_name,
                                                       LoweredFunc::External,
                                                       NameMangling::Default,
                                                       current_function_args,
                                                       get_target()).extern_name;
                debug(1) << "Did not find function " << sub_fn_name
                         << ", assuming extern \"C\" " << extern_sub_fn_name << "\n";
                vector<llvm::Type *> arg_types;
                for (const auto &arg : function->args()) {
                     arg_types.push_back(arg.getType());
                }
                llvm::Type *result_type = llvm_type_of(op->type);
                FunctionType *func_t = FunctionType::get(result_type, arg_types, false);
                sub_fn = llvm::Function::Create(func_t, llvm::Function::ExternalLinkage,
                                                extern_sub_fn_name, module.get());
                sub_fn->setCallingConv(CallingConv::C);
            }

            llvm::GlobalValue *sub_fn_ptr = module->getNamedValue(extern_sub_fn_name);
            if (!sub_fn_ptr) {
                debug(1) << "Did not find function ptr " << extern_sub_fn_name << ", assuming extern \"C\".\n";
                sub_fn_ptr = new GlobalVariable(*module, sub_fn->getType(),
                                                /*isConstant*/ true, GlobalValue::ExternalLinkage,
                                                /*initializer*/ nullptr, extern_sub_fn_name);
            }
            auto cond = op->args[i];
            sub_fns.push_back({sub_fn, sub_fn_ptr, cond});
        }

        // Create a null-initialized global to track this object.
        const auto base_fn = sub_fns.back().fn;
        const string global_name = unique_name(base_fn->getName().str() + "_indirect_fn_ptr");
        GlobalVariable *global = new GlobalVariable(
            *module,
            base_fn->getType(),
            /*isConstant*/ false,
            GlobalValue::PrivateLinkage,
            ConstantPointerNull::get(base_fn->getType()),
            global_name);
        LoadInst *loaded_value = builder->CreateLoad(global);

        BasicBlock *global_inited_bb = BasicBlock::Create(*context, "global_inited_bb", function);
        BasicBlock *global_not_inited_bb = BasicBlock::Create(*context, "global_not_inited_bb", function);
        BasicBlock *call_fn_bb = BasicBlock::Create(*context, "call_fn_bb", function);

        // Only init the global if not already inited.
        //
        // Note that we deliberately do not attempt to make this threadsafe via (e.g.) mutexes;
        // the requirements of the conditions above mean that multiple writes *should* only
        // be able to re-write the same value, which is harmless for our purposes, and
        // avoiding such code simplifies and speeds the resulting code.
        //
        // (Note that if we ever need to add a way to clear the cached function pointer,
        // we may need to reconsider this, to avoid amusingly horrible race conditions.)
        builder->CreateCondBr(builder->CreateIsNotNull(loaded_value),
            global_inited_bb, global_not_inited_bb, very_likely_branch);

        // Build the not-already-inited case
        builder->SetInsertPoint(global_not_inited_bb);
        llvm::Value *selected_value = nullptr;
        for (int i = sub_fns.size() - 1; i >= 0; i--) {
            const auto sub_fn = sub_fns[i];
            if (!selected_value) {
                selected_value = sub_fn.fn_ptr;
            } else {
                selected_value = builder->CreateSelect(codegen(sub_fn.cond),
                                                       sub_fn.fn_ptr, selected_value);
            }
        }
        builder->CreateStore(selected_value, global);
        builder->CreateBr(call_fn_bb);

        // Just an incoming edge for the Phi node
        builder->SetInsertPoint(global_inited_bb);
        builder->CreateBr(call_fn_bb);

        builder->SetInsertPoint(call_fn_bb);
        PHINode *phi = builder->CreatePHI(selected_value->getType(), 2);
        phi->addIncoming(selected_value, global_not_inited_bb);
        phi->addIncoming(loaded_value, global_inited_bb);

        std::vector<llvm::Value *> call_args;
        for (auto &arg : function->args()) {
             call_args.push_back(&arg);
        }

        llvm::CallInst *call = builder->CreateCall(base_fn->getFunctionType(), phi, call_args);
        value = call;
    } else if (op->is_intrinsic(Call::prefetch) ||
               op->is_intrinsic(Call::prefetch_2d)) {
        // Convert to a no-op since prefetch was not supported by target
        value = ConstantInt::get(i32_t, 0);
    } else if (op->is_intrinsic(Call::signed_integer_overflow)) {
        user_error << "Signed integer overflow occurred during constant-folding. Signed"
            " integer overflow for int32 and int64 is undefined behavior in"
            " Halide.\n";
    } else if (op->is_intrinsic(Call::indeterminate_expression)) {
        user_error << "Indeterminate expression occurred during constant-folding.\n";
    } else if (op->call_type == Call::Intrinsic ||
               op->call_type == Call::PureIntrinsic) {
        internal_error << "Unknown intrinsic: " << op->name << "\n";
    } else if (op->call_type == Call::PureExtern && op->name == "pow_f32") {
        internal_assert(op->args.size() == 2);
        Expr x = op->args[0];
        Expr y = op->args[1];
        Expr e = Internal::halide_exp(Internal::halide_log(x) * y);
        e.accept(this);
    } else if (op->call_type == Call::PureExtern && op->name == "log_f32") {
        internal_assert(op->args.size() == 1);
        Expr e = Internal::halide_log(op->args[0]);
        e.accept(this);
    } else if (op->call_type == Call::PureExtern && op->name == "exp_f32") {
        internal_assert(op->args.size() == 1);
        Expr e = Internal::halide_exp(op->args[0]);
        e.accept(this);
    } else if (op->call_type == Call::PureExtern &&
               (op->name == "is_nan_f32" || op->name == "is_nan_f64")) {
        internal_assert(op->args.size() == 1);
        Value *a = codegen(op->args[0]);
        value = builder->CreateFCmpUNO(a, a);
    } else {
        // It's an extern call.

        std::string name;
        if (op->call_type == Call::ExternCPlusPlus) {
            user_assert(get_target().has_feature(Target::CPlusPlusMangling)) <<
                "Target must specify C++ name mangling (\"c_plus_plus_name_mangling\") in order to call C++ externs. (" <<
                op->name << ")\n";

            std::vector<std::string> namespaces;
            name = extract_namespaces(op->name, namespaces);
            std::vector<ExternFuncArgument> mangle_args;
            for (const auto &arg : op->args) {
                mangle_args.push_back(ExternFuncArgument(arg));
            }
            name = cplusplus_function_mangled_name(name, namespaces, op->type, mangle_args, get_target());
        } else {
            name = op->name;
        }

        // Codegen the args
        vector<Value *> args(op->args.size());
        for (size_t i = 0; i < op->args.size(); i++) {
            args[i] = codegen(op->args[i]);
        }

        llvm::Function *fn = module->getFunction(name);

        llvm::Type *result_type = llvm_type_of(op->type);

        // Add a user context arg as needed. It's never a vector.
        bool takes_user_context = function_takes_user_context(op->name);
        if (takes_user_context) {
            internal_assert(fn) << "External function " << op->name << " is marked as taking user_context, but is not in the runtime module. Check if runtime_api.cpp needs to be rebuilt.\n";
            debug(4) << "Adding user_context to " << op->name << " args\n";
            args.insert(args.begin(), get_user_context());
        }

        // If we can't find it, declare it extern "C"
        if (!fn) {
            vector<llvm::Type *> arg_types(args.size());
            for (size_t i = 0; i < args.size(); i++) {
                arg_types[i] = args[i]->getType();
                if (arg_types[i]->isVectorTy()) {
                    VectorType *vt = dyn_cast<VectorType>(arg_types[i]);
                    arg_types[i] = vt->getElementType();
                }
            }

            llvm::Type *scalar_result_type = result_type;
            if (result_type->isVectorTy()) {
                VectorType *vt = dyn_cast<VectorType>(result_type);
                scalar_result_type = vt->getElementType();
            }

            FunctionType *func_t = FunctionType::get(scalar_result_type, arg_types, false);

            fn = llvm::Function::Create(func_t, llvm::Function::ExternalLinkage, name, module.get());
            fn->setCallingConv(CallingConv::C);
            debug(4) << "Did not find " << op->name << ". Declared it extern \"C\".\n";
        } else {
            debug(4) << "Found " << op->name << "\n";

            // TODO: Say something more accurate here as there is now
            // partial information in the handle_type field, but it is
            // not clear it can be matched to the LLVM types and it is
            // not always there.
            // Halide's type system doesn't preserve pointer types
            // correctly (they just get called "Handle()"), so we may
            // need to pointer cast to the appropriate type. Only look at
            // fixed params (not varags) in llvm function.
            FunctionType *func_t = fn->getFunctionType();
            for (size_t i = takes_user_context ? 1 : 0;
                 i < std::min(args.size(), (size_t)(func_t->getNumParams()));
                 i++) {
                Expr halide_arg = takes_user_context ? op->args[i-1] : op->args[i];
                if (halide_arg.type().is_handle()) {
                    llvm::Type *t = func_t->getParamType(i);

                    // Widen to vector-width as needed. If the
                    // function doesn't actually take a vector,
                    // individual lanes will be extracted below.
                    if (halide_arg.type().is_vector() &&
                        !t->isVectorTy()) {
                        t = VectorType::get(t, halide_arg.type().lanes());
                    }

                    if (t != args[i]->getType()) {
                        debug(4) << "Pointer casting argument to extern call: "
                                 << halide_arg << "\n";
                        args[i] = builder->CreatePointerCast(args[i], t);
                    }
                }
            }
        }

        if (op->type.is_scalar()) {
            CallInst *call = builder->CreateCall(fn, args);
            if (op->is_pure()) {
                call->setDoesNotAccessMemory();
            }
            call->setDoesNotThrow();
            value = call;
        } else {

            // Check if a vector version of the function already
            // exists at some useful width.
            pair<llvm::Function *, int> vec =
                find_vector_runtime_function(name, op->type.lanes());
            llvm::Function *vec_fn = vec.first;
            int w = vec.second;

            if (vec_fn) {
                value = call_intrin(llvm_type_of(op->type), w,
                                    vec_fn->getName(), args);
            } else {

                // No vector version found. Scalarize. Extract each simd
                // lane in turn and do one scalar call to the function.
                value = UndefValue::get(result_type);
                for (int i = 0; i < op->type.lanes(); i++) {
                    Value *idx = ConstantInt::get(i32_t, i);
                    vector<Value *> arg_lane(args.size());
                    for (size_t j = 0; j < args.size(); j++) {
                        if (args[j]->getType()->isVectorTy()) {
                            arg_lane[j] = builder->CreateExtractElement(args[j], idx);
                        } else {
                            arg_lane[j] = args[j];
                        }
                    }
                    CallInst *call = builder->CreateCall(fn, arg_lane);
                    if (op->is_pure()) {
                        call->setDoesNotAccessMemory();
                    }
                    call->setDoesNotThrow();
                    if (!call->getType()->isVoidTy()) {
                        value = builder->CreateInsertElement(value, call, idx);
                    } // otherwise leave it as undef.
                }
            }
        }
    }
}

void CodeGen_LLVM::visit(const Let *op) {
    sym_push(op->name, codegen(op->value));
    if (op->value.type() == Int(32)) {
        alignment_info.push(op->name, modulus_remainder(op->value, alignment_info));
    }
    value = codegen(op->body);
    if (op->value.type() == Int(32)) {
        alignment_info.pop(op->name);
    }
    sym_pop(op->name);
}

void CodeGen_LLVM::visit(const LetStmt *op) {
    sym_push(op->name, codegen(op->value));

    if (op->value.type() == Int(32)) {
        alignment_info.push(op->name, modulus_remainder(op->value, alignment_info));
    }

    codegen(op->body);

    if (op->value.type() == Int(32)) {
        alignment_info.pop(op->name);
    }

    sym_pop(op->name);
}

void CodeGen_LLVM::visit(const AssertStmt *op) {
    create_assertion(codegen(op->condition), op->message);
}

Constant *CodeGen_LLVM::create_string_constant(const string &s) {
    map<string, Constant *>::iterator iter = string_constants.find(s);
    if (iter == string_constants.end()) {
        vector<char> data;
        data.reserve(s.size()+1);
        data.insert(data.end(), s.begin(), s.end());
        data.push_back(0);
        Constant *val = create_binary_blob(data, "str");
        string_constants[s] = val;
        return val;
    } else {
        return iter->second;
    }
}

Constant *CodeGen_LLVM::create_binary_blob(const vector<char> &data, const string &name, bool constant) {
    llvm::Type *type = ArrayType::get(i8_t, data.size());
    GlobalVariable *global = new GlobalVariable(*module, type,
                                                constant, GlobalValue::PrivateLinkage,
                                                0, name);
    ArrayRef<unsigned char> data_array((const unsigned char *)&data[0], data.size());
    global->setInitializer(ConstantDataArray::get(*context, data_array));
    global->setAlignment(32);

    Constant *zero = ConstantInt::get(i32_t, 0);
    Constant *zeros[] = {zero, zero};
    Constant *ptr = ConstantExpr::getInBoundsGetElementPtr(type, global, zeros);
    return ptr;
}

void CodeGen_LLVM::create_assertion(Value *cond, Expr message, llvm::Value *error_code) {

    internal_assert(!message.defined() || message.type() == Int(32))
        << "Assertion result is not an int: " << message;

    if (target.has_feature(Target::NoAsserts)) return;

    // If the condition is a vector, fold it down to a scalar
    VectorType *vt = dyn_cast<VectorType>(cond->getType());
    if (vt) {
        Value *scalar_cond = builder->CreateExtractElement(cond, ConstantInt::get(i32_t, 0));
        for (unsigned i = 1; i < vt->getNumElements(); i++) {
            Value *lane = builder->CreateExtractElement(cond, ConstantInt::get(i32_t, i));
            scalar_cond = builder->CreateAnd(scalar_cond, lane);
        }
        cond = scalar_cond;
    }

    // Make a new basic block for the assert
    BasicBlock *assert_fails_bb = BasicBlock::Create(*context, "assert failed", function);
    BasicBlock *assert_succeeds_bb = BasicBlock::Create(*context, "assert succeeded", function);

    // If the condition fails, enter the assert body, otherwise, enter the block after
    builder->CreateCondBr(cond, assert_succeeds_bb, assert_fails_bb, very_likely_branch);

    // Build the failure case
    builder->SetInsertPoint(assert_fails_bb);

    // Call the error handler
    if (!error_code) error_code = codegen(message);

    return_with_error_code(error_code);

    // Continue on using the success case
    builder->SetInsertPoint(assert_succeeds_bb);
}

void CodeGen_LLVM::return_with_error_code(llvm::Value *error_code) {
    // Branch to the destructor block, which cleans up and then bails out.
    BasicBlock *dtors = get_destructor_block();

    // Hook up our error code to the phi node that the destructor block starts with.
    PHINode *phi = dyn_cast<PHINode>(dtors->begin());
    internal_assert(phi) << "The destructor block is supposed to start with a phi node\n";
    phi->addIncoming(error_code, builder->GetInsertBlock());

    builder->CreateBr(get_destructor_block());
}

void CodeGen_LLVM::visit(const ProducerConsumer *op) {
    string name;
    if (op->is_producer) {
        name = std::string("produce ") + op->name;
    } else {
        name = std::string("consume ") + op->name;
    }
    BasicBlock *produce = BasicBlock::Create(*context, name, function);
    builder->CreateBr(produce);
    builder->SetInsertPoint(produce);
    codegen(op->body);
}

void CodeGen_LLVM::visit(const For *op) {
    Value *min = codegen(op->min);
    Value *extent = codegen(op->extent);

    if (op->for_type == ForType::Serial) {
        Value *max = builder->CreateNSWAdd(min, extent);

        BasicBlock *preheader_bb = builder->GetInsertBlock();

        // Make a new basic block for the loop
        BasicBlock *loop_bb = BasicBlock::Create(*context, std::string("for ") + op->name, function);
        // Create the block that comes after the loop
        BasicBlock *after_bb = BasicBlock::Create(*context, std::string("end for ") + op->name, function);

        // If min < max, fall through to the loop bb
        Value *enter_condition = builder->CreateICmpSLT(min, max);
        builder->CreateCondBr(enter_condition, loop_bb, after_bb, very_likely_branch);
        builder->SetInsertPoint(loop_bb);

        // Make our phi node.
        PHINode *phi = builder->CreatePHI(i32_t, 2);
        phi->addIncoming(min, preheader_bb);

        // Within the loop, the variable is equal to the phi value
        sym_push(op->name, phi);

        // Emit the loop body
        codegen(op->body);

        // Update the counter
        Value *next_var = builder->CreateNSWAdd(phi, ConstantInt::get(i32_t, 1));

        // Add the back-edge to the phi node
        phi->addIncoming(next_var, builder->GetInsertBlock());

        // Maybe exit the loop
        Value *end_condition = builder->CreateICmpNE(next_var, max);
        builder->CreateCondBr(end_condition, loop_bb, after_bb);

        builder->SetInsertPoint(after_bb);

        // Pop the loop variable from the scope
        sym_pop(op->name);
    } else if (op->for_type == ForType::Parallel) {

        debug(3) << "Entering parallel for loop over " << op->name << "\n";

        // Find every symbol that the body of this loop refers to
        // and dump it into a closure
        Closure closure(op->body, op->name);

        // Allocate a closure
        StructType *closure_t = build_closure_type(closure, buffer_t_type, context);
        Value *ptr = create_alloca_at_entry(closure_t, 1);

        // Fill in the closure
        pack_closure(closure_t, ptr, closure, symbol_table, buffer_t_type, builder);

        // Make a new function that does one iteration of the body of the loop
        llvm::Type *voidPointerType = (llvm::Type *)(i8_t->getPointerTo());
        llvm::Type *args_t[] = {voidPointerType, i32_t, voidPointerType};
        FunctionType *func_t = FunctionType::get(i32_t, args_t, false);
        llvm::Function *containing_function = function;
        function = llvm::Function::Create(func_t, llvm::Function::InternalLinkage,
                                          "par_for_" + function->getName() + "_" + op->name, module.get());
        function->setDoesNotAlias(3);
        set_function_attributes_for_target(function, target);

        // Make the initial basic block and jump the builder into the new function
        IRBuilderBase::InsertPoint call_site = builder->saveIP();
        BasicBlock *block = BasicBlock::Create(*context, "entry", function);
        builder->SetInsertPoint(block);

        // Get the user context value before swapping out the symbol table.
        Value *user_context = get_user_context();

        // Save the destructor block
        BasicBlock *parent_destructor_block = destructor_block;
        destructor_block = nullptr;

        // Make a new scope to use
        Scope<Value *> saved_symbol_table;
        symbol_table.swap(saved_symbol_table);

        // Get the function arguments

        // The user context is first argument of the function; it's
        // important that we override the name to be "__user_context",
        // since the LLVM function has a random auto-generated name for
        // this argument.
        llvm::Function::arg_iterator iter = function->arg_begin();
        sym_push("__user_context", iterator_to_pointer(iter));

        // Next is the loop variable.
        ++iter;
        sym_push(op->name, iterator_to_pointer(iter));

        // The closure pointer is the third and last argument.
        ++iter;
        iter->setName("closure");
        Value *closure_handle = builder->CreatePointerCast(iterator_to_pointer(iter),
                                                           closure_t->getPointerTo());
        // Load everything from the closure into the new scope
        unpack_closure(closure, symbol_table, closure_t, closure_handle, builder);

        // Generate the new function body
        codegen(op->body);

        // Return success
        return_with_error_code(ConstantInt::get(i32_t, 0));

        // Move the builder back to the main function and call do_par_for
        builder->restoreIP(call_site);
        llvm::Function *do_par_for = module->getFunction("halide_do_par_for");
        internal_assert(do_par_for) << "Could not find halide_do_par_for in initial module\n";
        do_par_for->setDoesNotAlias(5);
        //do_par_for->setDoesNotCapture(5);
        ptr = builder->CreatePointerCast(ptr, i8_t->getPointerTo());
        Value *args[] = {user_context, function, min, extent, ptr};
        debug(4) << "Creating call to do_par_for\n";
        Value *result = builder->CreateCall(do_par_for, args);

        debug(3) << "Leaving parallel for loop over " << op->name << "\n";

        // Now restore the scope
        symbol_table.swap(saved_symbol_table);
        function = containing_function;

        // Restore the destructor block
        destructor_block = parent_destructor_block;

        // Check for success
        Value *did_succeed = builder->CreateICmpEQ(result, ConstantInt::get(i32_t, 0));
        create_assertion(did_succeed, Expr(), result);

    } else {
        internal_error << "Unknown type of For node. Only Serial and Parallel For nodes should survive down to codegen.\n";
    }
}

void CodeGen_LLVM::visit(const Store *op) {
    // Even on 32-bit systems, Handles are treated as 64-bit in
    // memory, so convert stores of handles to stores of uint64_ts.
    if (op->value.type().is_handle()) {
        Expr v = reinterpret(UInt(64, op->value.type().lanes()), op->value);
        codegen(Store::make(op->name, v, op->index, op->param, op->predicate));
        return;
    }

    // Predicated store
    if (!is_one(op->predicate)) {
        codegen_predicated_vector_store(op);
        return;
    }

    Halide::Type value_type = op->value.type();
    Value *val = codegen(op->value);
    bool is_external = (external_buffer.find(op->name) != external_buffer.end());
    // Scalar
    if (value_type.is_scalar()) {
        Value *ptr = codegen_buffer_pointer(op->name, value_type, op->index);
        StoreInst *store = builder->CreateAlignedStore(val, ptr, value_type.bytes());
        add_tbaa_metadata(store, op->name, op->index);
    } else if (const Let *let = op->index.as<Let>()) {
        Stmt s = Store::make(op->name, op->value, let->body, op->param, op->predicate);
        codegen(LetStmt::make(let->name, let->value, s));
    } else {
        int alignment = value_type.bytes();
        const Ramp *ramp = op->index.as<Ramp>();
        if (ramp && is_one(ramp->stride)) {

            int native_bits = native_vector_bits();
            int native_bytes = native_bits / 8;

            // Boost the alignment if possible, up to the native vector width.
            ModulusRemainder mod_rem = modulus_remainder(ramp->base, alignment_info);
            while ((mod_rem.remainder & 1) == 0 &&
                   (mod_rem.modulus & 1) == 0 &&
                   alignment < native_bytes) {
                mod_rem.modulus /= 2;
                mod_rem.remainder /= 2;
                alignment *= 2;
            }

            // If it is an external buffer, then we cannot assume that the host pointer
            // is aligned to at least the native vector width. However, we may be able to do
            // better than just assuming that it is unaligned.
            if (is_external && op->param.defined()) {
                int host_alignment = op->param.host_alignment();
                alignment = gcd(alignment, host_alignment);
            }

            // For dense vector stores wider than the native vector
            // width, bust them up into native vectors.
            int store_lanes = value_type.lanes();
            int native_lanes = native_bits / value_type.bits();

            for (int i = 0; i < store_lanes; i += native_lanes) {
                int slice_lanes = std::min(native_lanes, store_lanes - i);
                Expr slice_base = simplify(ramp->base + i);
                Expr slice_stride = make_one(slice_base.type());
                Expr slice_index = slice_lanes == 1 ? slice_base : Ramp::make(slice_base, slice_stride, slice_lanes);
                Value *slice_val = slice_vector(val, i, slice_lanes);
                Value *elt_ptr = codegen_buffer_pointer(op->name, value_type.element_of(), slice_base);
                Value *vec_ptr = builder->CreatePointerCast(elt_ptr, slice_val->getType()->getPointerTo());
                StoreInst *store = builder->CreateAlignedStore(slice_val, vec_ptr, alignment);
                add_tbaa_metadata(store, op->name, slice_index);
            }
        } else if (ramp) {
            Type ptr_type = value_type.element_of();
            Value *ptr = codegen_buffer_pointer(op->name, ptr_type, ramp->base);
            const IntImm *const_stride = ramp->stride.as<IntImm>();
            Value *stride = codegen(ramp->stride);
            // Scatter without generating the indices as a vector
            for (int i = 0; i < ramp->lanes; i++) {
                Constant *lane = ConstantInt::get(i32_t, i);
                Value *v = builder->CreateExtractElement(val, lane);
                if (const_stride) {
                    // Use a constant offset from the base pointer
                    Value *p =
                        builder->CreateConstInBoundsGEP1_32(
                            llvm_type_of(ptr_type),
                            ptr,
                            const_stride->value * i);
                    StoreInst *store = builder->CreateStore(v, p);
                    add_tbaa_metadata(store, op->name, op->index);
                } else {
                    // Increment the pointer by the stride for each element
                    StoreInst *store = builder->CreateStore(v, ptr);
                    add_tbaa_metadata(store, op->name, op->index);
                    ptr = builder->CreateInBoundsGEP(ptr, stride);
                }
            }
        } else {
            // Scatter
            Value *index = codegen(op->index);
            for (int i = 0; i < value_type.lanes(); i++) {
                Value *lane = ConstantInt::get(i32_t, i);
                Value *idx = builder->CreateExtractElement(index, lane);
                Value *v = builder->CreateExtractElement(val, lane);
                Value *ptr = codegen_buffer_pointer(op->name, value_type.element_of(), idx);
                StoreInst *store = builder->CreateStore(v, ptr);
                add_tbaa_metadata(store, op->name, op->index);
            }
        }
    }

}


void CodeGen_LLVM::visit(const Block *op) {
    codegen(op->first);
    if (op->rest.defined()) codegen(op->rest);
}

void CodeGen_LLVM::visit(const Realize *op) {
    internal_error << "Realize encountered during codegen\n";
}

void CodeGen_LLVM::visit(const Provide *op) {
    internal_error << "Provide encountered during codegen\n";
}

void CodeGen_LLVM::visit(const IfThenElse *op) {
    BasicBlock *true_bb = BasicBlock::Create(*context, "true_bb", function);
    BasicBlock *false_bb = BasicBlock::Create(*context, "false_bb", function);
    BasicBlock *after_bb = BasicBlock::Create(*context, "after_bb", function);
    builder->CreateCondBr(codegen(op->condition), true_bb, false_bb);

    builder->SetInsertPoint(true_bb);
    codegen(op->then_case);
    builder->CreateBr(after_bb);

    builder->SetInsertPoint(false_bb);
    if (op->else_case.defined()) {
        codegen(op->else_case);
    }
    builder->CreateBr(after_bb);

    builder->SetInsertPoint(after_bb);
}

void CodeGen_LLVM::visit(const Evaluate *op) {
    codegen(op->value);

    // Discard result
    value = nullptr;
}

void CodeGen_LLVM::visit(const Shuffle *op) {
    if (op->is_interleave()) {
        vector<Value *> vecs;
        for (Expr i : op->vectors) {
            vecs.push_back(codegen(i));
        }
        value = interleave_vectors(vecs);
    } else {
        vector<Value *> vecs;
        for (Expr i : op->vectors) {
            vecs.push_back(codegen(i));
        }
        value = concat_vectors(vecs);
        if (op->is_concat()) {
            // If this is just a concat, we're done.
        } else if (op->is_slice() && op->slice_stride() == 1) {
            value = slice_vector(value, op->indices[0], op->indices.size());
        } else {
            value = shuffle_vectors(value, op->indices);
        }
    }

    if (op->type.is_scalar()) {
        value = builder->CreateExtractElement(value, ConstantInt::get(i32_t, 0));
    }
}

Value *CodeGen_LLVM::create_alloca_at_entry(llvm::Type *t, int n, bool zero_initialize, const string &name) {
    IRBuilderBase::InsertPoint here = builder->saveIP();
    BasicBlock *entry = &builder->GetInsertBlock()->getParent()->getEntryBlock();
    if (entry->empty()) {
        builder->SetInsertPoint(entry);
    } else {
        builder->SetInsertPoint(entry, entry->getFirstInsertionPt());
    }
    Value *size = ConstantInt::get(i32_t, n);
    AllocaInst *ptr = builder->CreateAlloca(t, size, name);
    if (t->isVectorTy() || n > 1) {
        ptr->setAlignment(native_vector_bits() / 8);
    }

    if (zero_initialize) {
        if (n == 1) {
            builder->CreateStore(Constant::getNullValue(t), ptr);
        } else {
            for (int i = 0; i < n; i++) {
                Value *field_ptr = create_gep(t, ptr, {i});
                builder->CreateStore(Constant::getNullValue(t), field_ptr);
            }
        }
    }
    builder->restoreIP(here);
    return ptr;
}

Value *CodeGen_LLVM::get_user_context() const {
    Value *ctx = sym_get("__user_context", false);
    if (!ctx) {
        ctx = ConstantPointerNull::get(i8_t->getPointerTo()); // void*
    }
    return ctx;
}

Value *CodeGen_LLVM::call_intrin(Type result_type, int intrin_lanes,
                                 const string &name, vector<Expr> args) {
    vector<Value *> arg_values(args.size());
    for (size_t i = 0; i < args.size(); i++) {
        arg_values[i] = codegen(args[i]);
    }

    return call_intrin(llvm_type_of(result_type),
                       intrin_lanes,
                       name, arg_values);
}

Value *CodeGen_LLVM::call_intrin(llvm::Type *result_type, int intrin_lanes,
                                 const string &name, vector<Value *> arg_values) {
    internal_assert(result_type->isVectorTy()) << "call_intrin is for vector intrinsics only\n";

    int arg_lanes = (int)(result_type->getVectorNumElements());

    if (intrin_lanes != arg_lanes) {
        // Cut up each arg into appropriately-sized pieces, call the
        // intrinsic on each, then splice together the results.
        vector<Value *> results;
        for (int start = 0; start < arg_lanes; start += intrin_lanes) {
            vector<Value *> args;
            for (size_t i = 0; i < arg_values.size(); i++) {
                if (arg_values[i]->getType()->isVectorTy()) {
                    internal_assert((int)arg_values[i]->getType()->getVectorNumElements() == arg_lanes);
                    args.push_back(slice_vector(arg_values[i], start, intrin_lanes));
                } else {
                    args.push_back(arg_values[i]);
                }
            }

            llvm::Type *result_slice_type =
                llvm::VectorType::get(result_type->getScalarType(), intrin_lanes);

            results.push_back(call_intrin(result_slice_type, intrin_lanes, name, args));
        }
        Value *result = concat_vectors(results);
        return slice_vector(result, 0, arg_lanes);
    }

    vector<llvm::Type *> arg_types(arg_values.size());
    for (size_t i = 0; i < arg_values.size(); i++) {
        arg_types[i] = arg_values[i]->getType();
    }

    llvm::Function *fn = module->getFunction(name);

    if (!fn) {
        llvm::Type *intrinsic_result_type = VectorType::get(result_type->getScalarType(), intrin_lanes);
        FunctionType *func_t = FunctionType::get(intrinsic_result_type, arg_types, false);
        fn = llvm::Function::Create(func_t, llvm::Function::ExternalLinkage, name, module.get());
        fn->setCallingConv(CallingConv::C);
    }

    CallInst *call = builder->CreateCall(fn, arg_values);

    call->setDoesNotAccessMemory();
    call->setDoesNotThrow();

    return call;
}

Value *CodeGen_LLVM::slice_vector(Value *vec, int start, int size) {
    int vec_lanes = vec->getType()->getVectorNumElements();

    if (start == 0 && size == vec_lanes) {
        return vec;
    }

    vector<int> indices(size);
    for (int i = 0; i < size; i++) {
        int idx = start + i;
        if (idx >= 0 && idx < vec_lanes) {
            indices[i] = idx;
        } else {
            indices[i] = -1;
        }
    }
    return shuffle_vectors(vec, indices);
}

Value *CodeGen_LLVM::concat_vectors(const vector<Value *> &v) {
    if (v.size() == 1) return v[0];

    internal_assert(!v.empty());

    vector<Value *> vecs = v;

    // Force them all to be actual vectors
    for (Value *&val : vecs) {
        if (!val->getType()->isVectorTy()) {
            val = create_broadcast(val, 1);
        }
    }

    while (vecs.size() > 1) {
        vector<Value *> new_vecs;

        for (size_t i = 0; i < vecs.size()-1; i += 2) {
            Value *v1 = vecs[i];
            Value *v2 = vecs[i+1];

            int w1 = v1->getType()->getVectorNumElements();
            int w2 = v2->getType()->getVectorNumElements();

            // Possibly pad one of the vectors to match widths.
            if (w1 < w2) {
                v1 = slice_vector(v1, 0, w2);
            } else if (w2 < w1) {
                v2 = slice_vector(v2, 0, w1);
            }
            int w_matched = std::max(w1, w2);

            internal_assert(v1->getType() == v2->getType());

            vector<int> indices(w1 + w2);
            for (int i = 0; i < w1; i++) {
                indices[i] = i;
            }
            for (int i = 0; i < w2; i++) {
                indices[w1 + i] = w_matched + i;
            }

            Value *merged = shuffle_vectors(v1, v2, indices);

            new_vecs.push_back(merged);
        }

        // If there were an odd number of them, we need to also push
        // the one that didn't get merged.
        if (vecs.size() & 1) {
            new_vecs.push_back(vecs.back());
        }

        vecs.swap(new_vecs);
    }

    return vecs[0];
}

Value *CodeGen_LLVM::shuffle_vectors(Value *a, Value *b,
                                     const std::vector<int> &indices) {
    internal_assert(a->getType() == b->getType());
    vector<Constant *> llvm_indices(indices.size());
    for (size_t i = 0; i < llvm_indices.size(); i++) {
        if (indices[i] >= 0) {
            internal_assert(indices[i] < (int)a->getType()->getVectorNumElements() * 2);
            llvm_indices[i] = ConstantInt::get(i32_t, indices[i]);
        } else {
            // Only let -1 be undef.
            internal_assert(indices[i] == -1);
            llvm_indices[i] = UndefValue::get(i32_t);
        }
    }

    return builder->CreateShuffleVector(a, b, ConstantVector::get(llvm_indices));
}

Value *CodeGen_LLVM::shuffle_vectors(Value *a, const std::vector<int> &indices) {
    Value *b = UndefValue::get(a->getType());
    return shuffle_vectors(a, b, indices);
}


std::pair<llvm::Function *, int> CodeGen_LLVM::find_vector_runtime_function(const std::string &name, int lanes) {
    // Check if a vector version of the function already
    // exists at some useful width. We use the naming
    // convention that a N-wide version of a function foo is
    // called fooxN. All of our intrinsics are power-of-two
    // sized, so starting at the first power of two >= the
    // vector width, we'll try all powers of two in decreasing
    // order.
    vector<int> sizes_to_try;
    int l = 1;
    while (l < lanes) l *= 2;
    for (int i = l; i > 1; i /= 2) {
        sizes_to_try.push_back(i);
    }

    // If none of those match, we'll also try doubling
    // the lanes up to the next power of two (this is to catch
    // cases where we're a 64-bit vector and have a 128-bit
    // vector implementation).
    sizes_to_try.push_back(l*2);

    for (size_t i = 0; i < sizes_to_try.size(); i++) {
        int l = sizes_to_try[i];
        llvm::Function *vec_fn = module->getFunction(name + "x" + std::to_string(l));
        if (vec_fn) {
            return std::make_pair(vec_fn, l);
        }
    }

    return std::make_pair<llvm::Function *, int>(nullptr, 0);
}

ModulusRemainder CodeGen_LLVM::get_alignment_info(Expr e) {
    return modulus_remainder(e, alignment_info);
}

}}<|MERGE_RESOLUTION|>--- conflicted
+++ resolved
@@ -2469,11 +2469,7 @@
             for (size_t i = 0; i < op->args.size(); i++) {
                 args[i] = codegen(op->args[i]);
                 types[i] = args[i]->getType();
-<<<<<<< HEAD
-                all_same_type &= (types[i] == types[0]);
-=======
                 all_same_type &= (types[0] == types[i]);
->>>>>>> 63749ed8
             }
 
             // Use either a single scalar, a fixed-size array, or a
