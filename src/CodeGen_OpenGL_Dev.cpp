--- conflicted
+++ resolved
@@ -189,38 +189,6 @@
     print_expr(Call::make(op->type, "min", {op->a, op->b}, Call::PureExtern));
 }
 
-<<<<<<< HEAD
-void CodeGen_GLSLBase::visit(const Div *op) {
-    if (op->type.is_int() || op->type.is_uint()) {
-        // Halide's integer division is defined to round according to
-        // the sign of the denominator. Since the rounding behavior of
-        // GLSL's integer division is undefined, emulate the correct
-        // behavior using floating point arithmetic.
-        Type float_type = Float(32, op->type.lanes());
-        // To avoid rounding woes, aim for a floating point value that
-        // should not be close to an integer. If we divide the range
-        // [0, 1, 2, 3] by 4, we want to get floating point values
-        // [1/8, 3/8, 5/8, 7/8]. This can be achieved by adding 0.5 to
-        // the numerator.
-        Expr val = Div::make(Cast::make(float_type, op->a) + 0.5f, Cast::make(float_type, op->b));
-        string float_result = print_expr(val);
-        val = Variable::make(float_type, float_result);
-        Expr zero = make_zero(op->type);
-        string a = print_expr(op->a);
-        string b = print_expr(op->b);
-        Expr a_var = Variable::make(op->type, a);
-        Expr b_var = Variable::make(op->type, b);
-        Expr equiv = select(b_var == zero, zero,
-                            b_var > zero, call_builtin(op->type, "floor_f32", {val}),
-                            call_builtin(op->type, "ceil_f32", {val}));
-        if (op->type.bits() >= 32) {
-            // A float isn't precise enough to produce the correct int
-            // in the case where the denominator is one.
-            equiv = select(b_var == make_one(op->type), a_var, equiv);
-        }
-        print_expr(equiv);
-
-=======
 void CodeGen_GLSLBase::visit(const Mod *op) {
     if (op->type.is_int() || op->type.is_uint()) {
         // Just exploit the Euclidean identity
@@ -231,31 +199,11 @@
                             op->a - (op->a / op->b) * op->b);
         equiv = common_subexpression_elimination(equiv);
         print_expr(equiv);
->>>>>>> 79e9a12c
     } else {
         print_expr(Call::make(op->type, "mod", {op->a, op->b}, Call::Extern));
     }
 }
 
-<<<<<<< HEAD
-void CodeGen_GLSLBase::visit(const Mod *op) {
-    if (op->type.is_int() || op->type.is_uint()) {
-        // Just exploit the Euclidean identity
-        Expr zero = make_zero(op->type);
-        string a = print_expr(op->a);
-        string b = print_expr(op->b);
-        Expr a_var = Variable::make(op->type, a);
-        Expr b_var = Variable::make(op->type, b);
-        print_expr(select(b_var == zero, zero,
-                          a_var - (a_var / b_var) * b_var));
-
-    } else {
-        print_expr(call_builtin(op->type, "mod", {op->a, op->b}));
-    }
-}
-
-=======
->>>>>>> 79e9a12c
 void CodeGen_GLSLBase::visit(const Call *op) {
     if (op->is_intrinsic(Call::lerp)) {
         // Implement lerp using GLSL's mix() function, which always uses
@@ -304,11 +252,7 @@
         print_expr(make_one(op->type) / op->args[0]);
         return;
     } else if (op->name == "fast_inverse_sqrt_f32") {
-<<<<<<< HEAD
-        print_expr(make_one(op->type) / op->args[0]);
-=======
         print_expr(make_one(op->type) / sqrt(op->args[0]));
->>>>>>> 79e9a12c
         return;
     } else if (op->name == "pow_f32") {
         if (can_prove(op->args[0] > 0)) {
@@ -333,8 +277,6 @@
             print_expr(equiv);
             return;
         }
-<<<<<<< HEAD
-=======
     } else if (op->is_intrinsic(Call::shift_right)) {
         print_assignment(op->type, print_expr(op->args[0]) + " >> " + print_expr(op->args[1]));
     } else if (op->is_intrinsic(Call::shift_left)) {
@@ -351,7 +293,6 @@
         print_assignment(op->type, print_expr(op->args[0]) + " / " + print_expr(op->args[1]));
     } else if (op->is_intrinsic(Call::mod_round_to_zero)) {
         print_assignment(op->type, print_expr(op->args[0]) + " % " + print_expr(op->args[1]));
->>>>>>> 79e9a12c
     } else {
         ostringstream rhs;
         if (builtin.count(op->name) == 0) {
