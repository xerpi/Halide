#include <iostream>

#include "CodeGen_C.h"
#include "CodeGen_PyTorch.h"
#include "IROperator.h"
#include "Param.h"
#include "Util.h"
#include "Var.h"

namespace Halide {
namespace Internal {

CodeGen_PyTorch::CodeGen_PyTorch(std::ostream &s)
    : IRPrinter(s) {
}

void CodeGen_PyTorch::compile(const Module &module) {
    const Target target = module.target();

    stream << "#include \"torch/extension.h\"\n";
    stream << "#include \"HalideBuffer.h\"\n";
    stream << "#include \"HalidePyTorchHelpers.h\"\n";

    if (target.has_feature(Target::CUDA)) {
        if (!target.has_feature(Target::UserContext)) {
            user_error << "Compile a PyTorch wrapper for a CUDA op requires the "
                          "UserContext feature to properly manage the GPU memory. "
                          "Please add \"-user_context\" to the generator's target options.\n";
        }
        stream << "#include \"ATen/cuda/CUDAContext.h\"\n";
        stream << "#include \"HalidePyTorchCudaHelpers.h\"\n";
    }

    stream << "\n";

    // Emit extern decls of the Halide-generated functions we use directly
    // into this file, so that we don't have to #include the relevant .h
    // file directly; this simplifies certain compile/build setups (since
    // we don't have to build files in tandem and/or get include paths right),
    // and should be totally safe, since we are using the same codegen logic
    // that would be in the .h file anyway.
    {
        CodeGen_C extern_decl_gen(stream, module.target(), CodeGen_C::CPlusPlusExternDecl);
        extern_decl_gen.compile(module);
    }

    for (const auto &f : module.functions()) {
        if (f.name.find("old_buffer_t") != std::string::npos) {
            debug(1) << "ignoring " << f.name;
            continue;
        }
        if (target.has_feature(Target::CUDA)) {
            compile(f, true);
        } else {
            compile(f, false);
        }
    }
}

void CodeGen_PyTorch::compile(const LoweredFunc &f, bool is_cuda) {
    // Don't put non-external function declarations in headers.
    std::vector<std::string> namespaces;
    std::string simple_name = extract_namespaces(f.name, namespaces);

    if (!namespaces.empty()) {
        for (const auto &ns : namespaces) {
            stream << "namespace " << ns << " {\n";
        }
        stream << "\n";
    }
    const std::vector<LoweredArgument> &args = f.args;
    std::vector<LoweredArgument> buffer_args;

    stream << "int " << simple_name << "_th_(";
    for (size_t i = 0; i < args.size(); i++) {
        if (args[i].name == "__user_context") {
            continue;
        } else if (args[i].is_buffer()) {
            buffer_args.push_back(args[i]);
            stream
                << "at::Tensor &"
                << c_print_name(args[i].name);
        } else {
            stream
                << type_to_c_type(args[i].type, true)
                << c_print_name(args[i].name);
        }

        if (i < args.size() - 1)
            stream << ", ";
    }

    stream << ") {\n";
    indent += 4;

    if (is_cuda) {
        stream << get_indent() << "// Setup CUDA\n";
        stream << get_indent() << "int device_id = at::cuda::current_device();\n";
        stream << get_indent() << "CUcontext ctx = 0;\n";
        stream << get_indent() << "CUresult res = cuCtxGetCurrent(&ctx);\n";
        stream << get_indent() << "AT_ASSERTM(res == 0, \"Could not acquire CUDA context\");\n";
        stream << get_indent() << "cudaStream_t stream = at::cuda::getCurrentCUDAStream(device_id);\n";
        stream << get_indent() << "Halide::PyTorch::UserContext user_ctx(device_id, &ctx, &stream);\n";
        stream << get_indent() << "void* __user_context = (void*) &user_ctx;\n\n";
    }

    stream << get_indent() << "// Check tensors have contiguous memory and are on the correct device\n";
    for (size_t i = 0; i < buffer_args.size(); i++) {
        stream << get_indent();
        stream
            << "HLPT_CHECK_CONTIGUOUS("
            << c_print_name(buffer_args[i].name)
            << ");\n";

        if (is_cuda) {
            stream << get_indent();
            stream
                << "HLPT_CHECK_DEVICE("
                << c_print_name(buffer_args[i].name)
                << ", device_id);\n";
        }
    }
    stream << "\n";

    stream << get_indent() << "// Wrap tensors in Halide buffers\n";
    for (size_t i = 0; i < buffer_args.size(); i++) {
        if (!buffer_args[i].is_buffer())
            continue;

        stream << get_indent();
        std::string tp = type_to_c_type(buffer_args[i].type, false);
        stream
            << "Halide::Runtime::Buffer<" << tp << "> "
            << c_print_name(buffer_args[i].name)
            << "_buffer = Halide::PyTorch::wrap<" << tp << ">("
            << c_print_name(buffer_args[i].name)
            << ");\n";
    }
    stream << "\n";

    stream << get_indent() << "// Run Halide pipeline\n";

    stream << get_indent() << "int err = " << simple_name << "(";
    for (size_t i = 0; i < args.size(); i++) {
        if (args[i].is_buffer()) {
            stream
                << c_print_name(args[i].name)
                << "_buffer";
        } else {
            stream << c_print_name(args[i].name);
        }
        if (i < args.size() - 1)
            stream << ", ";
    }
    stream << ");\n";

    stream << "\n";

    stream << get_indent() << "AT_ASSERTM(err == 0, \"Halide call failed\");\n";

    if (is_cuda) {
        stream << get_indent() << "// Make sure data is on device\n";
        for (size_t i = 0; i < buffer_args.size(); i++) {
            if (buffer_args[i].is_buffer()) {
                stream << get_indent();
                stream
                    << "AT_ASSERTM(!"
                    << c_print_name(buffer_args[i].name) << "_buffer.host_dirty(),"
                    << "\"device not synchronized for buffer "
                    << c_print_name(buffer_args[i].name)
                    << ", make sure all update stages are excplicitly computed on GPU."
<<<<<<< HEAD
                    << "\");\n";
                do_indent();
=======
                    <<"\");\n";
                stream << get_indent();
>>>>>>> 697b4be4
                stream
                    << c_print_name(buffer_args[i].name) << "_buffer"
                    << ".device_detach_native();\n";
            }
        }
        stream << "\n";
    }

    // TODO(mgharbi): this is not very well documented
    if (get_env_variable("FLUSH_MEMOIZE_CACHE") == "1") {
        stream << get_indent() << "// Flush cache\n";
        if (is_cuda) {
            stream << get_indent() << "halide_memoization_cache_cleanup(__user_context);\n";
        } else {
            stream << get_indent() << "halide_memoization_cache_cleanup(NULL);\n";
        }
    }

    stream << get_indent() << "return 0;\n";

    indent -= 4;
    stream << "}\n";

    if (!namespaces.empty()) {
        stream << "\n";
        for (size_t i = namespaces.size(); i > 0; i--) {
            stream << "}  // namespace " << namespaces[i - 1] << "\n";
        }
        stream << "\n";
    }
}

void CodeGen_PyTorch::test() {
    // Dummy Halide pipeline
    LoweredArgument buffer_arg("buf", Argument::OutputBuffer, Int(32), 3, ArgumentEstimates{});
    LoweredArgument float_arg("alpha", Argument::InputScalar, Float(32), 0, ArgumentEstimates{});
    LoweredArgument int_arg("beta", Argument::InputScalar, Int(32), 0, ArgumentEstimates{});
    std::vector<LoweredArgument> args = {buffer_arg, float_arg, int_arg};
    Var x("x");
    Param<float> alpha("alpha");
    Param<int> beta("beta");
    Expr e = Add::make(alpha, Cast::make(Float(32), beta));
    Stmt s = Store::make("buf", e, x, Parameter(), const_true(), ModulusRemainder());
    Expr buf = Variable::make(Handle(), "buf.buffer");
    s = LetStmt::make("buf", Call::make(Handle(), Call::buffer_get_host, {buf}, Call::Extern), s);

    std::ostringstream source;
    std::ostringstream source_cuda;
    {
        // TODO(mgharbi): test that Target("host-cuda") raises an exception since
        // we require the "user_context" feature when using CUDA

        Module m("", Target("host"));
        m.append(LoweredFunc("test1", args, s, LinkageType::External));

        CodeGen_PyTorch(source).compile(m);
    }
    {
        Module m("", Target("host-cuda-user_context"));
        m.append(LoweredFunc("test1", args, s, LinkageType::External));

        CodeGen_PyTorch(source_cuda).compile(m);
    }
    std::string src = source.str() + "\n" + source_cuda.str();

    // The correct source concatenates CPU and GPU headers
    std::string correct_src =
        R"GOLDEN_CODE(#include "torch/extension.h"
#include "HalideBuffer.h"
#include "HalidePyTorchHelpers.h"

struct halide_buffer_t;
struct halide_filter_metadata_t;

#ifndef HALIDE_FUNCTION_ATTRS
#define HALIDE_FUNCTION_ATTRS
#endif



#ifdef __cplusplus
extern "C" {
#endif

int test1(struct halide_buffer_t *_buf_buffer, float _alpha, int32_t _beta) HALIDE_FUNCTION_ATTRS;

#ifdef __cplusplus
}  // extern "C"
#endif

int test1_th_(at::Tensor &_buf, float _alpha, int32_t _beta) {
    // Check tensors have contiguous memory and are on the correct device
    HLPT_CHECK_CONTIGUOUS(_buf);

    // Wrap tensors in Halide buffers
    Halide::Runtime::Buffer<int32_t> _buf_buffer = Halide::PyTorch::wrap<int32_t>(_buf);

    // Run Halide pipeline
    int err = test1(_buf_buffer, _alpha, _beta);

    AT_ASSERTM(err == 0, "Halide call failed");
    return 0;
}

#include "ATen/cuda/CUDAContext.h"
#include "HalideBuffer.h"
#include "HalidePyTorchCudaHelpers.h"
#include "HalidePyTorchHelpers.h"
#include "torch/extension.h"

struct halide_buffer_t;
struct halide_filter_metadata_t;

#ifndef HALIDE_FUNCTION_ATTRS
#define HALIDE_FUNCTION_ATTRS
#endif



#ifdef __cplusplus
extern "C" {
#endif

int test1(struct halide_buffer_t *_buf_buffer, float _alpha, int32_t _beta) HALIDE_FUNCTION_ATTRS;

#ifdef __cplusplus
}  // extern "C"
#endif

int test1_th_(at::Tensor &_buf, float _alpha, int32_t _beta) {
    // Setup CUDA
    int device_id = at::cuda::current_device();
    CUcontext ctx = 0;
    CUresult res = cuCtxGetCurrent(&ctx);
    AT_ASSERTM(res == 0, "Could not acquire CUDA context");
    cudaStream_t stream = at::cuda::getCurrentCUDAStream(device_id);
    Halide::PyTorch::UserContext user_ctx(device_id, &ctx, &stream);
    void* __user_context = (void*) &user_ctx;

    // Check tensors have contiguous memory and are on the correct device
    HLPT_CHECK_CONTIGUOUS(_buf);
    HLPT_CHECK_DEVICE(_buf, device_id);

    // Wrap tensors in Halide buffers
    Halide::Runtime::Buffer<int32_t> _buf_buffer = Halide::PyTorch::wrap<int32_t>(_buf);

    // Run Halide pipeline
    int err = test1(_buf_buffer, _alpha, _beta);

    AT_ASSERTM(err == 0, "Halide call failed");
    // Make sure data is on device
    AT_ASSERTM(!_buf_buffer.host_dirty(),"device not synchronized for buffer _buf, make sure all update stages are excplicitly computed on GPU.");
    _buf_buffer.device_detach_native();

    return 0;
}
)GOLDEN_CODE";

    if (src != correct_src) {
        int diff = 0;
        while (src[diff] == correct_src[diff]) {
            diff++;
        }
        int diff_end = diff + 1;
        while (diff > 0 && src[diff] != '\n') {
            diff--;
        }
        while (diff_end < (int)src.size() && src[diff_end] != '\n') {
            diff_end++;
        }

        internal_error
            << "Correct source code:\n"
            << correct_src
            << "Actual source code:\n"
            << src
            << "Difference starts at:" << diff << "\n"
            << "Correct: " << correct_src.substr(diff, diff_end - diff) << "\n"
            << "Actual: " << src.substr(diff, diff_end - diff) << "\n";
    }

    std::cout << "CodeGen_PyTorch test passed\n";
}

}  // namespace Internal
}  // namespace Halide<|MERGE_RESOLUTION|>--- conflicted
+++ resolved
@@ -169,13 +169,8 @@
                     << "\"device not synchronized for buffer "
                     << c_print_name(buffer_args[i].name)
                     << ", make sure all update stages are excplicitly computed on GPU."
-<<<<<<< HEAD
                     << "\");\n";
-                do_indent();
-=======
-                    <<"\");\n";
                 stream << get_indent();
->>>>>>> 697b4be4
                 stream
                     << c_print_name(buffer_args[i].name) << "_buffer"
                     << ".device_detach_native();\n";
