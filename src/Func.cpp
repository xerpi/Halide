--- conflicted
+++ resolved
@@ -1543,36 +1543,7 @@
     }
 
     dims_old.swap(dims);
-<<<<<<< HEAD
-}
-}
-
-Stage &Stage::reorder(const std::vector<VarOrRVar>& vars) {
-    const string &func_name = function.name();
-    vector<Expr> &args = definition.args();
-    vector<Expr> &values = definition.values();
-
-    bool is_associative_and_commutative = false;
-
-    bool any_rvars = false;
-    for (const auto &dim : definition.schedule().dims()) {
-        if (!dim.is_pure()) {
-            any_rvars = true;
-            break;
-        }
-    }
-    if (any_rvars) {
-        // Check whether the operator is associative and commutative.
-        const auto &prover_result = prove_associativity(func_name, args, values);
-        is_associative_and_commutative
-                = prover_result.associative() && prover_result.commutative();
-    }
-    
-    reorder_vars(definition.schedule().dims(), &vars[0], vars.size(), *this,
-                 is_associative_and_commutative);
-=======
-
->>>>>>> ea88418e
+
     return *this;
 }
 
