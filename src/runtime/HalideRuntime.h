--- conflicted
+++ resolved
@@ -1103,12 +1103,9 @@
     halide_target_feature_hvx_v65 = 47, ///< Enable Hexagon v65 architecture.
     halide_target_feature_hvx_v66 = 48, ///< Enable Hexagon v66 architecture.
     halide_target_feature_cl_half = 49,  ///< Enable half support on OpenCL targets
-<<<<<<< HEAD
     halide_target_feature_d3d12compute = 50, ///< Enable Direct3D 12 Compute runtime.
-=======
-    halide_target_feature_strict_float = 50, ///< Turn off all non-IEEE floating-point optimization. Currently applies only to LLVM targets.
->>>>>>> 2e755c05
-    halide_target_feature_end = 51, ///< A sentinel. Every target is considered to have this feature, and setting this feature does nothing.
+    halide_target_feature_strict_float = 51, ///< Turn off all non-IEEE floating-point optimization. Currently applies only to LLVM targets.
+    halide_target_feature_end = 52, ///< A sentinel. Every target is considered to have this feature, and setting this feature does nothing.
 } halide_target_feature_t;
 
 /** This function is called internally by Halide in some situations to determine
