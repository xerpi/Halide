--- conflicted
+++ resolved
@@ -880,33 +880,30 @@
      * touched wraps around the fold boundary. */
     halide_error_code_bad_extern_fold = -35,
 
-<<<<<<< HEAD
+    /** Buffer has a non-null device_interface but device is 0, which
+     * violates a Halide invariant. */
+    halide_error_code_device_interface_no_device= -36,
+
+    /** Buffer has both host and device dirty bits set, which violates
+     * a Halide invariant. */
+    halide_error_code_host_and_device_dirty = -37,
+
+    /** The halide_buffer_t * passed to a halide runtime routine is
+     * nullptr and this is not allowed. */
+    halide_error_code_buffer_is_null = -38,
+
     /** The Halide runtime encountered an error while trying to copy
      * from one buffer to another. Turn on -debug in your target
      * string to see more details. */
-    halide_error_code_device_buffer_copy_failed = -36,
+    halide_error_code_device_buffer_copy_failed = -39,
 
     /** Attempted to make cropped alias of a buffer with a device
      * field, but the device_interface does not support cropping. */
-    halide_error_code_device_crop_unsupported = -37,
+    halide_error_code_device_crop_unsupported = -40,
 
     /** Cropping a buffer failed for some other reason. Turn on -debug
      * in your target string. */
-    halide_error_code_device_crop_failed = -38,
-
-=======
-    /** Buffer has a non-null device_interface but device is 0, which
-     * violates a Halide invariant. */
-    halide_error_code_device_interface_no_device= -36,
-
-    /** Buffer has both host and device dirty bits set, which violates
-     * a Halide invariant. */
-    halide_error_code_host_and_device_dirty = -37,
-
-    /** The halide_buffer_t * passed to a halide runtime routine is
-     * nullptr and this is not allowed. */
-    halide_error_code_buffer_is_null = -38,
->>>>>>> 1f291cc4
+    halide_error_code_device_crop_failed = -41,
 };
 
 /** Halide calls the functions below on various error conditions. The
@@ -1236,8 +1233,8 @@
         return host + index * type.bytes();
     }
 
-    /** Attempt to call device_sync for the buffer. If the buffer 
-     * has no device_interface (or no device_sync), this is a quiet no-op. 
+    /** Attempt to call device_sync for the buffer. If the buffer
+     * has no device_interface (or no device_sync), this is a quiet no-op.
      * Calling this explicitly should rarely be necessary, except for profiling. */
     HALIDE_ALWAYS_INLINE int device_sync(void *ctx = NULL) {
         if (device_interface && device_interface->device_sync) {
