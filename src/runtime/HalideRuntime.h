--- conflicted
+++ resolved
@@ -839,19 +839,17 @@
      * which is scheduled to use it on the CPU. */
     halide_error_code_host_is_null = -34,
 
-<<<<<<< HEAD
-    /** Buffer has a non-null device_interface but device is 0, which
-     * violates a Halide invariant. */
-    halide_error_code_device_interface_no_device= -35,
-
-    /** Buffer has both host and device dirty bits set, which violates
-     * a Halide invariant. */
-    halide_error_code_host_and_device_dirty = -36,
-=======
     /** A folded buffer was passed to an extern stage, but the region
      * touched wraps around the fold boundary. */
     halide_error_code_bad_extern_fold = -35,
->>>>>>> 0c0ad92d
+
+    /** Buffer has a non-null device_interface but device is 0, which
+     * violates a Halide invariant. */
+    halide_error_code_device_interface_no_device= -36,
+
+    /** Buffer has both host and device dirty bits set, which violates
+     * a Halide invariant. */
+    halide_error_code_host_and_device_dirty = -37,
 };
 
 /** Halide calls the functions below on various error conditions. The
