--- conflicted
+++ resolved
@@ -20,14 +20,6 @@
      * type, such as packing scalar floats into vec4 for GLSL. */
     size_t packed_index;
 
-<<<<<<< HEAD
-    GPU_Argument() : size(0), packed_index(0) {}
-    GPU_Argument(const std::string &_name, bool _is_buffer, Type _type) :
-        Argument(_name, _is_buffer, _type), size(0), packed_index(0) {}
-    GPU_Argument(const std::string &_name, bool _is_buffer, Type _type,
-                 size_t _size) :
-        Argument(_name, _is_buffer, _type), size(_size), packed_index(0) {}
-=======
     /** For buffers, these two variables can be used to specify whether the
      * buffer is read or written. By default, we assume that the argument
      * buffer is read-write and set both flags. */
@@ -40,7 +32,6 @@
     GPU_Argument(const std::string &_name, Kind _kind, Type _type, uint8_t _dimensions,
                  size_t _size) :
         Argument(_name, _kind, _type, _dimensions), size(_size), packed_index(0), read(_kind == Buffer), write(_kind == Buffer) {}
->>>>>>> 546e235c
 };
 
 /** A code generator that emits GPU code from a given Halide stmt. */
