#include "ScheduleFunctions.h"
#include "IROperator.h"
#include "Simplify.h"
#include "Substitute.h"
#include "ExprUsesVar.h"
#include "Var.h"
#include "Qualify.h"
#include "IRMutator.h"
#include "Target.h"
#include "Inline.h"
#include "CodeGen_GPU_Dev.h"
#include "IRPrinter.h"
#include "Func.h"
#include "ApplySplit.h"
#include "IREquality.h"

namespace Halide {
namespace Internal {

using std::string;
using std::map;
using std::vector;
using std::pair;
using std::set;

namespace {
// A structure representing a containing LetStmt, IfThenElse, or For
// loop. Used in build_provide_loop_nest below.
struct Container {
    enum Type {For, Let, If};
    Type type;
    // If it's a for loop, the index in the dims list.
    int dim_idx;
    string name;
    Expr value;
};
}

class ContainsImpureCall : public IRVisitor {
    using IRVisitor::visit;

    void visit(const Call *op) {
        if (!op->is_pure()) {
            result = true;
        } else {
            IRVisitor::visit(op);
        }
    }

public:
    bool result = false;
    ContainsImpureCall() {}
};

bool contains_impure_call(const Expr &expr) {
    ContainsImpureCall is_not_pure;
    expr.accept(&is_not_pure);
    return is_not_pure.result;
}

// Build a loop nest about a provide node using a schedule
Stmt build_provide_loop_nest_helper(string func_name,
                                    string prefix,
                                    const vector<string> &dims,
                                    const vector<Expr> &site,
                                    const vector<Expr> &values,
                                    const vector<Expr> &predicates,
                                    const FuncSchedule &func_s,
                                    const StageSchedule &stage_s,
                                    bool is_update) {


    // We'll build it from inside out, starting from a store node,
    // then wrapping it in for loops.

    // Make the (multi-dimensional multi-valued) store node.
    Stmt stmt = Provide::make(func_name, values, site);

    // A map of the dimensions for which we know the extent is a
    // multiple of some Expr. This can happen due to a bound, or
    // align_bounds directive, or if a dim comes from the inside
    // of a split.
    map<string, Expr> dim_extent_alignment;

    // First hunt through the bounds for them.
    for (const Bound &i : func_s.bounds()) {
        if (i.extent.defined()) {
            dim_extent_alignment[i.var] = i.extent;
        }
        if (i.modulus.defined()) {
            dim_extent_alignment[i.var] = i.modulus;
        }
    }
    // Then use any reduction domain.
    for (const ReductionVariable &i : stage_s.rvars()) {
        dim_extent_alignment[i.var] = i.extent;
    }

    vector<Split> splits = stage_s.splits();

    // Define the function args in terms of the loop variables using the splits
    for (const Split &split : splits) {
        vector<ApplySplitResult> splits_result = apply_split(split, is_update, prefix, dim_extent_alignment);

        for (const auto &res : splits_result) {
            if (res.is_substitution()) {
                stmt = substitute(res.name, res.value, stmt);
            } else if (res.is_let()) {
                stmt = LetStmt::make(res.name, res.value, stmt);
            } else {
                internal_assert(res.is_predicate());
                stmt = IfThenElse::make(res.value, stmt, Stmt());
            }
        }
    }

    // All containing lets and fors. Outermost first.
    vector<Container> nest;

    // Put the desired loop nest into the containers vector.
    for (int i = (int)stage_s.dims().size() - 1; i >= 0; i--) {
        const Dim &dim = stage_s.dims()[i];
        Container c = {Container::For, i, prefix + dim.var, Expr()};
        nest.push_back(c);
    }

    vector<Container> pred_container;
    // Strip off the lets/ifs into the containers vector.
    while (true) {
        const LetStmt *let = stmt.as<LetStmt>();
        const IfThenElse *if_else = stmt.as<IfThenElse>();
        if (let) {
            Container c = {Container::Let, 0, let->name, let->value};
            nest.push_back(c);
            stmt = let->body;
        } else if (if_else && !if_else->else_case.defined()) {
            Container c = {Container::If, 0, "", if_else->condition};
            pred_container.push_back(c);
            stmt = if_else->then_case;
        } else {
            break;
        }
    }

    // Put all the reduction domain predicates into the containers vector.
    for (Expr pred : predicates) {
        pred = qualify(prefix, pred);
        Container c = {Container::If, 0, "", likely(pred)};
        pred_container.push_back(c);
    }
    int n_predicates = pred_container.size();

    nest.insert(nest.end(), pred_container.begin(), pred_container.end());

    // Resort the containers vector so that lets are as far outwards
    // as possible. Use reverse insertion sort. Start at the first letstmt.
    for (int i = (int)stage_s.dims().size(); i < (int)nest.size() - n_predicates; i++) {
        // Only push up LetStmts.
        internal_assert(nest[i].value.defined());
        internal_assert(nest[i].type == Container::Let);

        for (int j = i-1; j >= 0; j--) {
            // Try to push it up by one.
            internal_assert(nest[j+1].value.defined());
            if (!expr_uses_var(nest[j+1].value, nest[j].name)) {
                std::swap(nest[j+1], nest[j]);
            } else {
                break;
            }
        }
    }

    // Sort the ifs so they are as far outwards as possible.
    // BoxesTouched trims the domain of a variable within a scope of if-then-else
    // based on the likely condition. However, it doesn't do it transitively; it
    // doesn't trim the domains of other variables that directly/indirectly
    // depend on the original variable in the likely condition outside the scope
    // of the if-then-else. That's why it's necessary to move the ifs as far
    // outwards as possible, so that those variables can have tighter bounds.
    for (int i = (int)nest.size() - n_predicates; i < (int)nest.size(); i++) {
        // Only push up LetStmts.
        internal_assert(nest[i].value.defined());
        internal_assert(nest[i].type == Container::If);

        // Cannot lift out the 'if' if it contains call to non-pure function
        if (contains_impure_call(nest[i].value)) {
            continue;
        }

        for (int j = i-1; j >= 0; j--) {
            // Try to push it up by one.
            internal_assert(nest[j+1].value.defined());
            if (!expr_uses_var(nest[j+1].value, nest[j].name)) {
                std::swap(nest[j+1], nest[j]);
            } else {
                break;
            }
        }
    }

    // Rewrap the statement in the containing lets and fors.
    for (int i = (int)nest.size() - 1; i >= 0; i--) {
        if (nest[i].type == Container::Let) {
            internal_assert(nest[i].value.defined());
            stmt = LetStmt::make(nest[i].name, nest[i].value, stmt);
        } else if (nest[i].type == Container::If) {
            internal_assert(nest[i].value.defined());
            stmt = IfThenElse::make(nest[i].value, stmt, Stmt());
        } else {
            internal_assert(nest[i].type == Container::For);
            const Dim &dim = stage_s.dims()[nest[i].dim_idx];
            Expr min = Variable::make(Int(32), nest[i].name + ".loop_min");
            Expr extent = Variable::make(Int(32), nest[i].name + ".loop_extent");
            stmt = For::make(nest[i].name, min, extent, dim.for_type, dim.device_api, stmt);
        }
    }

    // Define the bounds on the split dimensions using the bounds
    // on the function args. If it is a purify, we should use the bounds
    // from the dims instead.
    for (size_t i = splits.size(); i > 0; i--) {
        const Split &split = splits[i-1];

        vector<std::pair<string, Expr>> let_stmts = compute_loop_bounds_after_split(split, prefix);
        for (size_t j = 0; j < let_stmts.size(); j++) {
            stmt = LetStmt::make(let_stmts[j].first, let_stmts[j].second, stmt);
        }
    }

    // Define the bounds on the outermost dummy dimension.
    {
        string o = prefix + Var::outermost().name();
        stmt = LetStmt::make(o + ".loop_min", 0, stmt);
        stmt = LetStmt::make(o + ".loop_max", 0, stmt);
        stmt = LetStmt::make(o + ".loop_extent", 1, stmt);
    }

    // Define the loop mins and extents in terms of the mins and maxs produced by bounds inference
    for (const std::string &i : dims) {
        string var = prefix + i;
        Expr max = Variable::make(Int(32), var + ".max");
        Expr min = Variable::make(Int(32), var + ".min"); // Inject instance name here? (compute instance names during lowering)
        stmt = LetStmt::make(var + ".loop_extent",
                             (max + 1) - min,
                             stmt);
        stmt = LetStmt::make(var + ".loop_min", min, stmt);
        stmt = LetStmt::make(var + ".loop_max", max, stmt);
    }

    // Define the loop mins and extents for the reduction domain (if there is any)
    // in terms of the mins and maxs produced by bounds inference
    for (const ReductionVariable &rv : stage_s.rvars()) {
        string p = prefix + rv.var;
        Expr rmin = Variable::make(Int(32), p + ".min");
        Expr rmax = Variable::make(Int(32), p + ".max");
        stmt = LetStmt::make(p + ".loop_min", rmin, stmt);
        stmt = LetStmt::make(p + ".loop_max", rmax, stmt);
        stmt = LetStmt::make(p + ".loop_extent", rmax - rmin + 1, stmt);
    }

    return stmt;
}

// Build a loop nest about a provide node using a schedule
Stmt build_provide_loop_nest(string func_name,
                             string prefix,
                             const vector<string> &dims,
                             const FuncSchedule &f_sched,
                             const Definition &def,
                             bool is_update) {

    internal_assert(!is_update == def.is_init());

    // Default stored values
    vector<Expr> site(def.args().size());
    vector<Expr> values(def.values().size());
    for (size_t i = 0; i < values.size(); i++) {
        Expr v = def.values()[i];
        v = qualify(prefix, v);
        values[i] = v;
        debug(3) << "Value " << i << " = " << v << "\n";
    }

    // Default stored locations
    for (size_t i = 0; i < def.args().size(); i++) {
        Expr s = def.args()[i];
        s = qualify(prefix, s);
        site[i] = s;
        debug(3) << "Site " << i << " = " << s << "\n";
    }

    // Default schedule/values if there is no specialization
    Stmt stmt = build_provide_loop_nest_helper(
        func_name, prefix, dims, site, values, def.split_predicate(), f_sched, def.schedule(), is_update);

    // Make any specialized copies
    const vector<Specialization> &specializations = def.specializations();
    for (size_t i = specializations.size(); i > 0; i--) {
        const Specialization &s = specializations[i-1];
        Expr c = s.condition;
        const Definition &s_def = s.definition;
        Stmt then_case;
        if (s.failure_message.empty()) {
            then_case = build_provide_loop_nest(func_name, prefix, dims, f_sched, s_def, is_update);
        } else {
            internal_assert(equal(c, const_true()));
            // specialize_fail() should only be possible on the final specialization
            internal_assert(i == specializations.size());
            Expr specialize_fail_error =
                Internal::Call::make(Int(32),
                                     "halide_error_specialize_fail",
                                     {StringImm::make(s.failure_message)},
                                     Internal::Call::Extern);
            then_case = AssertStmt::make(const_false(), specialize_fail_error);
        }
        stmt = IfThenElse::make(c, then_case, stmt);
    }

    return stmt;
}

// Turn a function into a loop nest that computes it. It will
// refer to external vars of the form function_name.arg_name.min
// and function_name.arg_name.extent to define the bounds over
// which it should be realized. It will compute at least those
// bounds (depending on splits, it may compute more). This loop
// won't do any allocation.
Stmt build_produce(Function f, const Target &target) {

    if (f.has_extern_definition()) {
        // Call the external function

        // Build an argument list
        vector<Expr> extern_call_args;
        const vector<ExternFuncArgument> &args = f.extern_arguments();

        const string &extern_name = f.extern_function_name();

        vector<pair<string, Expr>> lets;

        // Iterate through all of the input args to the extern
        // function building a suitable argument list for the
        // extern function call.
        vector<pair<Expr, int>> buffers_to_annotate;
        vector<Expr> buffers_contents_to_annotate;
        for (const ExternFuncArgument &arg : args) {
            if (arg.is_expr()) {
                extern_call_args.push_back(arg.expr);
            } else if (arg.is_func()) {
                Function input(arg.func);
                for (int k = 0; k < input.outputs(); k++) {
                    string buf_name = input.name();
                    if (input.outputs() > 1) {
                        buf_name += "." + std::to_string(k);
                    }
                    buf_name += ".buffer";
                    Expr buffer = Variable::make(type_of<struct halide_buffer_t *>(), buf_name);
                    extern_call_args.push_back(buffer);
                    buffers_to_annotate.push_back({buffer, input.dimensions()});
                    buffers_contents_to_annotate.push_back(buffer);
                }
            } else if (arg.is_buffer()) {
                Buffer<> b = arg.buffer;
                Parameter p(b.type(), true, b.dimensions(), b.name());
                p.set_buffer(b);
                Expr buf = Variable::make(type_of<struct halide_buffer_t *>(), b.name() + ".buffer", p);
                extern_call_args.push_back(buf);
                buffers_to_annotate.push_back({buf, b.dimensions()});
                buffers_contents_to_annotate.push_back(buf);
            } else if (arg.is_image_param()) {
                Parameter p = arg.image_param;
                Expr buf = Variable::make(type_of<struct halide_buffer_t *>(), p.name() + ".buffer", p);
                extern_call_args.push_back(buf);
                // Do not annotate ImageParams: both the buffer_t itself,
                // and the contents it points to, should be filled by the caller;
                // if we mark it here, we might mask a missed initialization.
                // buffers_to_annotate.push_back(buf);
                // buffers_contents_to_annotate.push_back(buf);
            } else {
                internal_error << "Bad ExternFuncArgument type\n";
            }
        }

        // Grab the halide_buffer_t's representing the output. If the
        // store level matches the compute level, then we can use the
        // ones already injected by allocation bounds inference. If
        // it's the output to the pipeline then it will similarly be
        // in the symbol table.
        vector<pair<Expr, Expr>> cropped_buffers;
        if (f.schedule().store_level() == f.schedule().compute_level()) {
            for (int j = 0; j < f.outputs(); j++) {
                string buf_name = f.name();
                if (f.outputs() > 1) {
                    buf_name += "." + std::to_string(j);
                }
                buf_name += ".buffer";
                Expr buffer = Variable::make(type_of<struct halide_buffer_t *>(), buf_name);
                extern_call_args.push_back(buffer);
                // Since this is a temporary, internal-only buffer, make sure it's marked.
                // (but not the contents! callee is expected to fill that in.)
                buffers_to_annotate.push_back({buffer, f.dimensions()});
            }
        } else {
            // Store level doesn't match compute level. Make an output
            // buffer just for this subregion.
            string stride_name = f.name();
            if (f.outputs() > 1) {
                stride_name += ".0";
            }
            string stage_name = f.name() + ".s0.";
            const vector<string> f_args = f.args();
            for (int j = 0; j < f.outputs(); j++) {
                string src_buf_name = f.name();
                if (f.outputs() > 1) {
                    src_buf_name += "." + std::to_string(j);
                }
                src_buf_name += ".buffer";
                Expr src_buffer = Variable::make(type_of<struct halide_buffer_t *>(), src_buf_name);

                Expr alloca_size = Call::make(Int(32), Call::size_of_halide_buffer_t, {}, Call::Intrinsic);
                Expr output_buffer_t = Call::make(type_of<struct halide_buffer_t *>(), Call::alloca,
                                                  {alloca_size}, Call::Intrinsic);

                vector<Expr> args(5);
                args[0] = output_buffer_t;
                args[1] = Call::make(type_of<struct halide_dimension_t *>(), Call::alloca,
                                     {(int)sizeof(halide_dimension_t) * f.dimensions()}, Call::Intrinsic);
                args[2] = src_buffer;

                vector<Expr> mins, extents;
                internal_assert(f.dimensions() == (int)f.args().size());
                for (const string arg : f.args()) {
                    string var = stage_name + arg;
                    Expr min = Variable::make(Int(32), var + ".min");
                    Expr max = Variable::make(Int(32), var + ".max");
                    mins.push_back(min);
                    extents.push_back(max - min + 1);
                }
                args[3] = Call::make(Handle(), Call::make_struct, mins, Call::Intrinsic);
                args[4] = Call::make(Handle(), Call::make_struct, extents, Call::Intrinsic);

                output_buffer_t = Call::make(type_of<struct halide_buffer_t *>(), Call::buffer_crop, args, Call::Extern);

                string buf_name = f.name() + "." + std::to_string(j) + ".tmp_buffer";
                extern_call_args.push_back(Variable::make(type_of<struct halide_buffer_t *>(), buf_name));
                // Since this is a temporary, internal-only buffer, make sure it's marked.
                // (but not the contents! callee is expected to fill that in.)
                buffers_to_annotate.push_back({extern_call_args.back(), f.dimensions()});
                cropped_buffers.push_back({extern_call_args.back(), src_buffer});
                lets.push_back({ buf_name, output_buffer_t });
            }
        }

        Stmt annotate;
        if (target.has_feature(Target::MSAN)) {
            // Mark the buffers as initialized before calling out.
            for (const auto &p: buffers_to_annotate) {
                Expr buffer = p.first;
                int dimensions = p.second;
                // Return type is really 'void', but no way to represent that in our IR.
                // Precedent (from halide_print, etc) is to use Int(32) and ignore the result.
                Expr sizeof_buffer_t = cast<uint64_t>(Call::make(Int(32), Call::size_of_halide_buffer_t, {}, Call::Intrinsic));
                Stmt mark_buffer =
                    Evaluate::make(Call::make(Int(32), "halide_msan_annotate_memory_is_initialized",
                                              {buffer, sizeof_buffer_t}, Call::Extern));
                Expr shape = Call::make(type_of<halide_dimension_t *>(), Call::buffer_get_shape, {buffer}, Call::Extern);
                Expr shape_size = Expr((uint64_t)(sizeof(halide_dimension_t) * dimensions));
                Stmt mark_shape =
                    Evaluate::make(Call::make(Int(32), "halide_msan_annotate_memory_is_initialized",
                                              {shape, shape_size}, Call::Extern));
                mark_buffer = Block::make(mark_buffer, mark_shape);
                if (annotate.defined()) {
                    annotate = Block::make(annotate, mark_buffer);
                } else {
                    annotate = mark_buffer;
                }
            }
            for (const auto &buffer: buffers_contents_to_annotate) {
                // Return type is really 'void', but no way to represent that in our IR.
                // Precedent (from halide_print, etc) is to use Int(32) and ignore the result.
                Stmt mark_contents = Evaluate::make(Call::make(Int(32), "halide_msan_annotate_buffer_is_initialized", {buffer}, Call::Extern));
                if (annotate.defined()) {
                    annotate = Block::make(annotate, mark_contents);
                } else {
                    annotate = mark_contents;
                }
            }
        }

        // Make the extern call
        Expr e = f.make_call_to_extern_definition(extern_call_args, target);

        // Check if it succeeded
        string result_name = unique_name('t');
        Expr result = Variable::make(Int(32), result_name);
        Expr error = Call::make(Int(32), "halide_error_extern_stage_failed",
                                {extern_name, result}, Call::Extern);
        Stmt check = AssertStmt::make(EQ::make(result, 0), error);
        check = LetStmt::make(result_name, e, check);

        if (!cropped_buffers.empty()) {
            // We need to clean up the temporary crops we made for the
            // outputs in case any of them have device allocations.
            vector<Expr> cleanup_args;

            // Make a struct with the buffers and their uncropped parents
            for (auto p : cropped_buffers) {
                // The cropped buffer_t
                cleanup_args.push_back(p.first);
                // Its parent
                cleanup_args.push_back(p.second);
            }

            if (cropped_buffers.size() > 1) {
                // NULL-terminate it
                cleanup_args.push_back(make_zero(type_of<struct halide_buffer_t *>()));
            }

            Expr cleanup_struct = Call::make(Handle(),
                                             Call::make_struct,
                                             cleanup_args,
                                             Call::Intrinsic);

            // We have to anticipate failures in the extern stage, so
            // call this by registering a destructor before the extern
            // call and triggering it afterwards using an Allocate node.
            string destructor_name = unique_name('d');
            const char *fn = (cropped_buffers.size() == 1 ?
                              "_halide_buffer_retire_crop" :
                              "_halide_buffer_retire_crops");
            check = Allocate::make(destructor_name, Handle(), {},
                                   const_true(), check, cleanup_struct, fn);
        }

        for (size_t i = 0; i < lets.size(); i++) {
            check = LetStmt::make(lets[i].first, lets[i].second, check);
        }

        if (annotate.defined()) {
            check = Block::make(annotate, check);
        }

<<<<<<< HEAD
=======
        // Add the dummy outermost loop.
        LoopLevel outermost(f, Var::outermost());
        check = For::make(outermost.to_string(), 0, 1, ForType::Serial, DeviceAPI::None, check);

>>>>>>> 63bc1304
        return check;
    } else {

        string prefix = f.name() + ".s0.";
        vector<string> dims = f.args();
        return build_provide_loop_nest(f.name(), prefix, dims, f.schedule(), f.definition(), false);
    }
}

// Build the loop nests that update a function (assuming it's a reduction).
vector<Stmt> build_update(Function f) {

    vector<Stmt> updates;

    for (size_t i = 0; i < f.updates().size(); i++) {
        const Definition &def = f.update(i);

        string prefix = f.name() + ".s" + std::to_string(i+1) + ".";

        vector<string> dims = f.args();
        Stmt loop = build_provide_loop_nest(f.name(), prefix, dims, f.schedule(), def, true);
        updates.push_back(loop);
    }

    return updates;
}

pair<Stmt, Stmt> build_production(Function func, const Target &target) {
    Stmt produce = build_produce(func, target);
    vector<Stmt> updates = build_update(func);

    // Combine the update steps
    Stmt merged_updates = Block::make(updates);
    return { produce, merged_updates };
}

// A schedule may include explicit bounds on some dimension. This
// injects assertions that check that those bounds are sufficiently
// large to cover the inferred bounds required.
Stmt inject_explicit_bounds(Stmt body, Function func) {
    const FuncSchedule &s = func.schedule();
    for (size_t stage = 0; stage <= func.updates().size(); stage++) {
        for (size_t i = 0; i < s.bounds().size(); i++) {
            Bound b = s.bounds()[i];
            string prefix = func.name() + ".s" + std::to_string(stage) + "." + b.var;
            string min_name = prefix + ".min_unbounded";
            string max_name = prefix + ".max_unbounded";
            Expr min_var = Variable::make(Int(32), min_name);
            Expr max_var = Variable::make(Int(32), max_name);
            if (!b.min.defined()) {
                b.min = min_var;
            }
            if (!b.extent.defined()) {
                // This is just a bounds alignment, which always expands the region computed.
                continue;
            }

            Expr max_val = (b.extent + b.min) - 1;
            Expr min_val = b.min;

            Expr check = (min_val <= min_var) && (max_val >= max_var);
            Expr error_msg = Call::make(Int(32), "halide_error_explicit_bounds_too_small",
                                        {b.var, func.name(), min_val, max_val, min_var, max_var},
                                        Call::Extern);
            body = Block::make(AssertStmt::make(check, error_msg), body);
        }
    }

    return body;
}

class IsUsedInStmt : public IRVisitor {
    string func;

    using IRVisitor::visit;

    void visit(const Call *op) {
        IRVisitor::visit(op);
        if (op->name == func) result = true;
    }

    // A reference to the function's buffers counts as a use
    void visit(const Variable *op) {
        if (op->type.is_handle() &&
            starts_with(op->name, func + ".") &&
            ends_with(op->name, ".buffer")) {
            result = true;
        }
    }

public:
    bool result;
    IsUsedInStmt(Function f) : func(f.name()), result(false) {
    }

};

bool function_is_used_in_stmt(Function f, Stmt s) {
    IsUsedInStmt is_called(f);
    s.accept(&is_called);
    return is_called.result;
}

// Inject the allocation and realization of a function into an
// existing loop nest using its schedule
class InjectRealization : public IRMutator {
public:
    const Function &func;
    bool is_output, found_store_level, found_compute_level;
    const Target &target;

    InjectRealization(const Function &f, bool o, const Target &t) :
        func(f), is_output(o),
        found_store_level(false), found_compute_level(false),
        target(t) {}

private:

    string producing;

    Stmt build_pipeline(Stmt consumer) {
        pair<Stmt, Stmt> realization = build_production(func, target);

        Stmt producer;
        if (realization.first.defined() && realization.second.defined()) {
            producer = Block::make(realization.first, realization.second);
        } else if (realization.first.defined()) {
            producer = realization.first;
        } else {
            internal_assert(realization.second.defined());
            producer = realization.second;
        }
        producer = ProducerConsumer::make_produce(func.name(), producer);

        // Outputs don't have consume nodes
        if (!is_output) {
            consumer = ProducerConsumer::make_consume(func.name(), consumer);
        }

        if (is_no_op(consumer)) {
            // For the very first output to be scheduled, the consumer
            // Stmt will be a no-op. No point in preserving it.
            return producer;
        } else {
            return Block::make(producer, consumer);
        }
    }

    Stmt build_realize(Stmt s) {
        if (!is_output) {
            Region bounds;
            string name = func.name();
            const vector<string> func_args = func.args();
            for (int i = 0; i < func.dimensions(); i++) {
                const string &arg = func_args[i];
                Expr min = Variable::make(Int(32), name + "." + arg + ".min_realized");
                Expr extent = Variable::make(Int(32), name + "." + arg + ".extent_realized");
                bounds.push_back(Range(min, extent));
            }

            s = Realize::make(name, func.output_types(), bounds, const_true(), s);
        }

        // This is also the point at which we inject explicit bounds
        // for this realization.
        if (target.has_feature(Target::NoAsserts)) {
            return s;
        } else {
            return inject_explicit_bounds(s, func);
        }
    }

    using IRMutator::visit;

    void visit(const ProducerConsumer *op) {
        if (op->is_producer) {
            string old = producing;
            producing = op->name;
            Stmt body = mutate(op->body);
            producing = old;

            if (body.same_as(op->body)) {
                stmt = op;
            } else {
                stmt = ProducerConsumer::make(op->name, op->is_producer, body);
            }
        } else {
            IRMutator::visit(op);
        }
    }

    void visit(const For *for_loop) {
        debug(3) << "InjectRealization of " << func.name() << " entering for loop over " << for_loop->name << "\n";
        const LoopLevel &compute_level = func.schedule().compute_level();
        const LoopLevel &store_level = func.schedule().store_level();

        Stmt body = for_loop->body;

        // Dig through any let statements
        vector<pair<string, Expr>> lets;
        while (const LetStmt *l = body.as<LetStmt>()) {
            if (!is_pure(l->value)) {
                // The consumer of the Func we're injecting may be an
                // extern stage, which shows up in the IR as a let
                // stmt with a side-effecty RHS. We need to take care
                // not to blow past it and risk injecting the producer
                // *after* the consumer. In general it seems unwise to
                // reorder the computation of a Func past something
                // side-effecty, so we stop here.
                break;
            }
            lets.push_back({ l->name, l->value });
            body = l->body;
        }

        // Can't schedule extern things inside a vector for loop
        if (func.has_extern_definition() &&
            func.schedule().compute_level().is_inline() &&
            for_loop->for_type == ForType::Vectorized &&
            function_is_used_in_stmt(func, for_loop)) {

            // If we're trying to inline an extern function, schedule it here and bail out
            debug(2) << "Injecting realization of " << func.name() << " around node " << Stmt(for_loop) << "\n";
            stmt = build_realize(build_pipeline(for_loop));
            found_store_level = found_compute_level = true;
            return;
        }

        body = mutate(body);

        if (compute_level.match(for_loop->name)) {
            debug(3) << "Found compute level\n";
            if (function_is_used_in_stmt(func, body) || is_output) {
                body = build_pipeline(body);
            }
            found_compute_level = true;
        }

        if (store_level.match(for_loop->name)) {
            debug(3) << "Found store level\n";
            internal_assert(found_compute_level)
                << "The compute loop level was not found within the store loop level!\n";

            if (function_is_used_in_stmt(func, body) || is_output) {
                body = build_realize(body);
            }

            found_store_level = true;
        }

        // Reinstate the let statements
        for (size_t i = lets.size(); i > 0; i--) {
            body = LetStmt::make(lets[i - 1].first, lets[i - 1].second, body);
        }

        if (body.same_as(for_loop->body)) {
            stmt = for_loop;
        } else {
            stmt = For::make(for_loop->name,
                             for_loop->min,
                             for_loop->extent,
                             for_loop->for_type,
                             for_loop->device_api,
                             body);
        }
    }

    // If we're an inline update or extern, we may need to inject a realization here
    virtual void visit(const Provide *op) {
        if (op->name != func.name() &&
            !func.is_pure() &&
            func.schedule().compute_level().is_inline() &&
            function_is_used_in_stmt(func, op)) {

            // Prefix all calls to func in op
            stmt = build_realize(build_pipeline(op));
            found_store_level = found_compute_level = true;
        } else {
            stmt = op;
        }
    }
};


class ComputeLegalSchedules : public IRVisitor {
public:
    struct Site {
        bool is_parallel;
        LoopLevel loop_level;
    };
    vector<Site> sites_allowed;
    bool found;

    ComputeLegalSchedules(Function f, const map<string, Function> &env) : found(false), func(f), env(env) {}

private:
    using IRVisitor::visit;

    vector<Site> sites;
    Function func;

    const map<string, Function> &env;

    void visit(const For *f) {
        f->min.accept(this);
        f->extent.accept(this);
        size_t first_dot = f->name.find('.');
        size_t last_dot = f->name.rfind('.');
        internal_assert(first_dot != string::npos && last_dot != string::npos);
        string func = f->name.substr(0, first_dot);
        string var = f->name.substr(last_dot + 1);
        LoopLevel loop_level;
        if (func.empty()) {
            internal_assert(!var.empty());
            loop_level = LoopLevel::root();
        } else {
            auto it = env.find(func);
            internal_assert(it != env.end()) << "Unable to find Function " << func << " in env (Var = " << var << ")\n";
            loop_level = LoopLevel(it->second, Var(var));
        }
        Site s = {f->is_parallel() ||
                  f->for_type == ForType::Vectorized,
                  loop_level};
        sites.push_back(s);
        f->body.accept(this);
        sites.pop_back();
    }

    void register_use() {
        if (!found) {
            found = true;
            sites_allowed = sites;
        } else {
            vector<Site> common_sites;

            // Take the common sites between sites and sites_allowed
            for (const Site &s1 : sites) {
                for (const Site &s2 : sites_allowed) {
                    if (s1.loop_level.match(s2.loop_level)) {
                        common_sites.push_back(s1);
                        break;
                    }
                }
            }

            sites_allowed.swap(common_sites);
        }
    }

    void visit(const Call *c) {
        IRVisitor::visit(c);

        if (c->name == func.name()) {
            register_use();
        }
    }

    void visit(const Variable *v) {
        if (v->type.is_handle() &&
            starts_with(v->name, func.name() + ".") &&
            ends_with(v->name, ".buffer")) {
            register_use();
        }
    }
};

string schedule_to_source(Function f,
                          LoopLevel store_at,
                          LoopLevel compute_at) {
    std::ostringstream ss;
    ss << f.name();
    if (compute_at.is_inline()) {
        ss << ".compute_inline()";
    } else {
        if (!store_at.match(compute_at)) {
            if (store_at.is_root()) {
                ss << ".store_root()";
            } else {
                string store_var_name = store_at.var().name();
                if (store_var_name == Var::outermost().name()) {
                    store_var_name = "Var::outermost()";
                }
                ss << ".store_at(" << store_at.func() << ", " << store_var_name << ")";
            }
        }
        if (compute_at.is_root()) {
            ss << ".compute_root()";
        } else {
            string compute_var_name = compute_at.var().name();
            if (compute_var_name == Var::outermost().name()) {
                compute_var_name = "Var::outermost()";
            }
            ss << ".compute_at(" << compute_at.func() << ", " << compute_var_name << ")";
        }
    }
    ss << ";";
    return ss.str();
}

class StmtUsesFunc : public IRVisitor {
    using IRVisitor::visit;
    string func;
    void visit(const Call *op) {
        if (op->name == func) {
            result = true;
        }
        IRVisitor::visit(op);
    }
public:
    bool result = false;
    StmtUsesFunc(string f) : func(f) {}
};

class PrintUsesOfFunc : public IRVisitor {
    using IRVisitor::visit;

    int indent = 1;
    string func, caller;
    bool last_print_was_ellipsis = false;
    std::ostream &stream;

    void do_indent() {
        for (int i = 0; i < indent; i++) {
            stream << "  ";
        }
    }

    void visit(const For *op) {
        if (ends_with(op->name, Var::outermost().name()) ||
            ends_with(op->name, LoopLevel::root().to_string())) {
            IRVisitor::visit(op);
        } else {

            int old_indent = indent;

            StmtUsesFunc uses(func);
            op->body.accept(&uses);
            if (!uses.result) {
                if (!last_print_was_ellipsis) {
                    do_indent();
                    stream << "...\n";
                    last_print_was_ellipsis = true;
                }
            } else {
                do_indent();
                stream << "for " << op->name << ":\n";
                last_print_was_ellipsis = false;
                indent++;
            }

            IRVisitor::visit(op);
            indent = old_indent;
        }
    }

    void visit(const ProducerConsumer *op) {
        if (op->is_producer) {
            string old_caller = caller;
            caller = op->name;
            op->body.accept(this);
            caller = old_caller;
        } else {
            IRVisitor::visit(op);
        }
    }

    void visit(const Call *op) {
        if (op->name == func) {
            do_indent();
            stream << caller << " uses " << func << "\n";
            last_print_was_ellipsis = false;
        } else {
            IRVisitor::visit(op);
        }
    }

public:
    PrintUsesOfFunc(string f, std::ostream &s) : func(f), stream(s) {}
};

// Check a schedule is legal, throwing an error if it is not. Returns
// whether or not a realization of the Func should be injected. Unused
// intermediate Funcs that somehow made it into the Func DAG can be
// discarded.
bool validate_schedule(Function f, Stmt s, const Target &target, bool is_output, const map<string, Function> &env) {

    // If f is extern, check that none of its inputs are scheduled inline.
    if (f.has_extern_definition()) {
        for (const ExternFuncArgument &arg : f.extern_arguments()) {
            if (arg.is_func()) {
                Function g(arg.func);
                if (g.schedule().compute_level().is_inline()) {
                    user_error
                        << "Func " << g.name() << " cannot be scheduled to be computed inline, "
                        << "because it is used in the externally-computed function " << f.name() << "\n";
                }
            }
        }
    }

    // Emit a warning if only some of the steps have been scheduled.
    bool any_scheduled = f.definition().schedule().touched();
    for (const Definition &r : f.updates()) {
        any_scheduled = any_scheduled || r.schedule().touched();
    }
    if (any_scheduled) {
        for (size_t i = 0; i < f.updates().size(); i++) {
            const Definition &r = f.update(i);
            if (!r.schedule().touched()) {
                user_warning << "Warning: Update step " << i
                             << " of function " << f.name()
                             << " has not been scheduled, even though some other"
                             << " steps have been. You may have forgotten to"
                             << " schedule it. If this was intentional, call "
                             << f.name() << ".update(" << i << ") to suppress"
                             << " this warning.\n";
            }
        }
    }

    // If the func is scheduled on the gpu, check that the relevant
    // api is enabled in the target.
    vector<Definition> definitions;
    definitions.push_back(f.definition());
    for (const Definition &def : f.updates()) {
        definitions.push_back(def);
    }

    for (size_t i = 0; i < definitions.size(); i++) {
        for (const Specialization &s : definitions[i].specializations()) {
            definitions.push_back(s.definition);
        }
    }

    for (const Definition &def : definitions) {
        const StageSchedule &s = def.schedule();
        for (const Dim &d : s.dims()) {
            if (!target.supports_device_api(d.device_api)) {
                user_error << "Schedule for Func " << f.name()
                           << " requires " << d.device_api
                           << " but no compatible target feature is enabled in target "
                           << target.to_string() << "\n";
            }
        }
    }

    LoopLevel store_at = f.schedule().store_level();
    LoopLevel compute_at = f.schedule().compute_level();

    // Outputs must be compute_root and store_root. They're really
    // store_in_user_code, but store_root is close enough.
    if (is_output) {
        if (store_at.is_root() && compute_at.is_root()) {
            return true;
        } else {
            user_error << "Func " << f.name() << " is an output, so must"
                       << " be scheduled compute_root (which is the default).\n";
        }
    }

    // Otherwise inspect the uses to see what's ok.
    ComputeLegalSchedules legal(f, env);
    s.accept(&legal);

    if (!is_output && !legal.found) {
        // It's not an output, and it's not called anywhere. Skip it.
        return false;
    }

    // Check if the schedule of the inlined function is legal. Since only
    // pure function can be inlined, we only need to call the validator on
    // pure function. An inlined Halide Func with multiple stages technically
    // will get lowered into compute_at innermost and thus can be treated
    // similarly as a non-inlined Func.
    if (store_at.is_inline() && compute_at.is_inline()) {
        if (f.is_pure()) {
            validate_schedule_inlined_function(f);
        }
        return true;
    }

    bool store_at_ok = false, compute_at_ok = false;
    const vector<ComputeLegalSchedules::Site> &sites = legal.sites_allowed;
    size_t store_idx = 0, compute_idx = 0;
    for (size_t i = 0; i < sites.size(); i++) {
        if (sites[i].loop_level.match(store_at)) {
            store_at_ok = true;
            store_idx = i;
        }
        if (sites[i].loop_level.match(compute_at)) {
            compute_at_ok = store_at_ok;
            compute_idx = i;
        }
    }

    // Check there isn't a parallel loop between the compute_at and the store_at
    std::ostringstream err;

    if (store_at_ok && compute_at_ok) {
        for (size_t i = store_idx + 1; i <= compute_idx; i++) {
            if (sites[i].is_parallel) {
                err << "Func \"" << f.name()
                    << "\" is stored outside the parallel loop over "
                    << sites[i].loop_level.to_string()
                    << " but computed within it. This is a potential race condition.\n";
                store_at_ok = compute_at_ok = false;
            }
        }
    }

    if (!store_at_ok || !compute_at_ok) {
        err << "Func \"" << f.name() << "\" is computed at the following invalid location:\n"
            << "  " << schedule_to_source(f, store_at, compute_at) << "\n"
            << "Legal locations for this function are:\n";
        for (size_t i = 0; i < sites.size(); i++) {
            err << "  " << schedule_to_source(f, sites[i].loop_level, sites[i].loop_level) << "\n";
        }
        err << "\"" << f.name() << "\" is used in the following places:\n";
        PrintUsesOfFunc printer(f.name(), err);
        s.accept(&printer);

        user_error << err.str();
    }

    return true;
}

class RemoveLoopsOverOutermost : public IRMutator {
    using IRMutator::visit;

    void visit(const For *op) {
        if (ends_with(op->name, ".__outermost") &&
            is_one(simplify(op->extent)) &&
            op->device_api == DeviceAPI::None) {
            stmt = mutate(substitute(op->name, op->min, op->body));
        } else {
            IRMutator::visit(op);
        }
    }

    void visit(const LetStmt *op) {
        if (ends_with(op->name, ".__outermost.loop_extent") ||
            ends_with(op->name, ".__outermost.loop_min") ||
            ends_with(op->name, ".__outermost.loop_max")) {
            stmt = mutate(substitute(op->name, simplify(op->value), op->body));
        } else {
            IRMutator::visit(op);
        }
    }
};

Stmt schedule_functions(const vector<Function> &outputs,
                        const vector<string> &order,
                        const map<string, Function> &env,
                        const Target &target,
                        bool &any_memoized) {

    string root_var = LoopLevel::root().to_string();
    Stmt s = For::make(root_var, 0, 1, ForType::Serial, DeviceAPI::Host, Evaluate::make(0));

    any_memoized = false;

    for (size_t i = order.size(); i > 0; i--) {
        Function f = env.find(order[i-1])->second;

        bool is_output = false;
        for (Function o : outputs) {
            is_output |= o.same_as(f);
        }

        bool necessary = validate_schedule(f, s, target, is_output, env);

        if (!necessary) {
            // The way in which the function was referred to in the
            // function DAG must not actually result in a use in the
            // code. This can happen if you inline a Tuple function,
            // ignoring one of the Tuple elements, and that Tuple
            // element is the sole call to a function with an update
            // definition.
            continue;
        }

        if (f.can_be_inlined() &&
            f.schedule().compute_level().is_inline()) {
            debug(1) << "Inlining " << order[i-1] << '\n';
            s = inline_function(s, f);
        } else {
            debug(1) << "Injecting realization of " << order[i-1] << '\n';
            InjectRealization injector(f, is_output, target);
            s = injector.mutate(s);
            internal_assert(injector.found_store_level && injector.found_compute_level);
        }
        any_memoized = any_memoized || f.schedule().memoized();
        debug(2) << s << '\n';
    }

    // We can remove the loop over root now
    const For *root_loop = s.as<For>();
    internal_assert(root_loop);
    s = root_loop->body;

    // We can also remove all the loops over __outermost now.
    s = RemoveLoopsOverOutermost().mutate(s);

    return s;

}

}
}<|MERGE_RESOLUTION|>--- conflicted
+++ resolved
@@ -540,13 +540,10 @@
             check = Block::make(annotate, check);
         }
 
-<<<<<<< HEAD
-=======
         // Add the dummy outermost loop.
         LoopLevel outermost(f, Var::outermost());
         check = For::make(outermost.to_string(), 0, 1, ForType::Serial, DeviceAPI::None, check);
 
->>>>>>> 63bc1304
         return check;
     } else {
 
