#include <stdio.h>
#include <stdint.h>
#include <assert.h>
#include <stdlib.h>
#include <unistd.h>
#include <string.h>

#include <map>
#include <vector>
#include <string>
#include <queue>
#include <iostream>
<<<<<<< HEAD
#include <algorithm>
=======
#ifdef _MSC_VER
#include <io.h>
typedef int ssize_t;
#else
#include <unistd.h>
#endif
#include <string.h>
>>>>>>> 004011cf

#include "inconsolata.h"

namespace {

using std::map;
using std::vector;
using std::string;
using std::queue;

// A struct representing a single Halide tracing packet.
struct Packet {
    // The first 48 bytes are metadata
    uint32_t id, parent;
    uint8_t event, type, bits, width, value_idx, num_int_args;
    char name[34];
    uint8_t payload[4096-48]; // Not all of this will be used, but this is the max possible packet size.

    size_t value_bytes() const {
        size_t bytes_per_elem = 1;
        while (bytes_per_elem*8 < bits) bytes_per_elem <<= 1;
        return bytes_per_elem * width;
    }

    size_t int_args_bytes() const {
        return sizeof(int) * num_int_args;
    }

    size_t payload_bytes() const {
        return value_bytes() + int_args_bytes();
    }

    int get_int_arg(int idx) const {
        return ((const int *)(payload + value_bytes()))[idx];
    }

    template<typename T>
    T get_value_as(int idx) const {
        switch (type) {
        case 0: // int
            switch (bits) {
            case 8:
                return (T)(((const int8_t *)payload)[idx]);
            case 16:
                return (T)(((const int16_t *)payload)[idx]);
            case 32:
                return (T)(((const int32_t *)payload)[idx]);
            case 64:
                return (T)(((const int64_t *)payload)[idx]);
            default:
                bad_type_error();
            }
            break;
        case 1: // uint
            switch (bits) {
            case 8:
                return (T)(((const uint8_t *)payload)[idx]);
            case 16:
                return (T)(((const uint16_t *)payload)[idx]);
            case 32:
                return (T)(((const uint32_t *)payload)[idx]);
            case 64:
                return (T)(((const uint64_t *)payload)[idx]);
            default:
                bad_type_error();
            }
            break;
        case 2: // float
            switch (bits) {
            case 32:
                return (T)(((const float *)payload)[idx]);
            case 64:
                return (T)(((const double *)payload)[idx]);
            default:
                bad_type_error();
            }
            break;
        default:
            bad_type_error();
        }
        return (T)0;
    }

    // Grab a packet from stdin. Returns false when stdin closes.
    bool read_from_stdin() {
        if (!read_stdin(this, 48)) {
            return false;
        }
        if (!read_stdin(payload, payload_bytes())) {
            fprintf(stderr, "Unexpected EOF mid-packet");
        }
        name[sizeof(name)-1] = 0;
        return true;
    }

private:
    // Do a blocking read of some number of bytes from stdin.
    bool read_stdin(void *d, ssize_t size) {
        uint8_t *dst = (uint8_t *)d;
        if (!size) return true;
        for (;;) {
            ssize_t s = read(0, dst, size);
            if (s == 0) {
                // EOF
                return false;
            } else if (s < 0) {
                perror("Failed during read");
                exit(-1);
                return 0;
            } else if (s == size) {
                return true;
            }
            size -= s;
            dst += s;
        }
    }

    void bad_type_error() const {
        fprintf(stderr, "Can't visualize packet with type: %d bits: %d\n", type, bits);
    }
};

// A struct specifying a text label that will appear on the screen at some point.
struct Label {
    const char *text;
    int x, y, n;
};

// A struct specifying how a single Func will get visualized.
struct FuncInfo {
    // Configuration for how the func should be drawn
    int zoom = 0;
    int cost = 0;
    int dims = 0;
    int x, y = 0;
    int x_stride[16] {0};
    int y_stride[16] {0};
    int color_dim = 0;
    float min = 0.0f, max = 0.0f;
    vector<Label> labels;
    bool blank_on_end_realization = false;

    // Information about actual observed values gathered while parsing the trace
    struct {
        string qualified_name;
        int first_draw_time = 0, first_packet_idx = 0;
        double min_value = 0.0, max_value = 0.0;
        int min_coord[16] {0}, max_coord[16] {0};
        int num_realizations = 0, num_productions = 0;
        uint64_t stores = 0, loads = 0;

        void observe_load(const Packet &p) {
            observe_load_or_store(p);
            loads += p.width;
        }

        void observe_store(const Packet &p) {
            observe_load_or_store(p);
            stores += p.width;
        }

        void observe_load_or_store(const Packet &p) {
            for (int i = 0; i < std::min(16, p.num_int_args / p.width); i++) {
                for (int lane = 0; lane < p.width; lane++) {
                    int coord = p.get_int_arg(i*p.width + lane);
                    if (loads + stores == 0 && lane == 0) {
                        min_coord[i] = coord;
                        max_coord[i] = coord + 1;
                    } else {
                        min_coord[i] = std::min(min_coord[i], coord);
                        max_coord[i] = std::max(max_coord[i], coord + 1);
                    }
                }
            }

            for (int i = 0; i < p.width; i++) {
                double value = p.get_value_as<double>(i);
                if (stores + loads == 0) {
                    min_value = value;
                    max_value = value;
                } else {
                    min_value = std::min(min_value, value);
                    max_value = std::max(max_value, value);
                }
            }
        }

        void report() {
            fprintf(stderr,
                    "Func %s:\n"
                    " bounds of domain: ", qualified_name.c_str());
            for (int i = 0; i < 16; i++) {
                if (min_coord[i] == 0 && max_coord[i] == 0) break;
                if (i > 0) {
                    fprintf(stderr, " x ");
                }
                fprintf(stderr, "[%d, %d)", min_coord[i], max_coord[i]);
            }
            fprintf(stderr,
                    "\n"
                    " range of values: [%f, %f]\n"
                    " number of realizations: %d\n"
                    " number of productions: %d\n"
                    " number of loads: %llu\n"
                    " number of stores: %llu\n",
                    min_value, max_value,
                    num_realizations, num_productions,
                    (long long unsigned)loads,
                    (long long unsigned)stores);
        }

    } observed;

    void dump(const char *name) {
        fprintf(stderr,
                "Func %s:\n"
                " min: %f max: %f\n"
                " color_dim: %d\n"
                " blank: %d\n"
                " dims: %d\n"
                " zoom: %d\n"
                " cost: %d\n"
                " x: %d y: %d\n"
                " x_stride: %d %d %d %d\n"
                " y_stride: %d %d %d %d\n",
                name,
                min, max,
                color_dim,
                blank_on_end_realization,
                dims,
                zoom, cost, x, y,
                x_stride[0], x_stride[1], x_stride[2], x_stride[3],
                y_stride[0], y_stride[1], y_stride[2], y_stride[3]);
    }
};

// Composite a single pixel of b over a single pixel of a, writing the result into dst
void composite(uint8_t *a, uint8_t *b, uint8_t *dst) {
    uint8_t alpha = b[3];
    dst[0] = (alpha * b[0] + (256 - alpha) * a[0]) >> 8;
    dst[1] = (alpha * b[1] + (256 - alpha) * a[1]) >> 8;
    dst[2] = (alpha * b[2] + (256 - alpha) * a[2]) >> 8;
    dst[3] = 0xff;
}

#define FONT_W 12
#define FONT_H 32
void draw_text(const char *text, int x, int y, uint32_t color, uint32_t *dst, int dst_width, int dst_height) {
    // The font array contains 96 characters of FONT_W * FONT_H letters.
    assert(inconsolata_raw_len == 96 * FONT_W * FONT_H);

    // Drop any alpha component of color
    color &= 0xffffff;

    for (int c = 0; ; c++) {
        int chr = text[c];
        if (chr == 0) return;

        // We only handle a subset of ascii
        if (chr < 32 || chr > 127) chr = 32;
        chr -= 32;

        uint8_t *font_ptr = inconsolata_raw + chr * (FONT_W * FONT_H);
        for (int fy = 0; fy < FONT_H; fy++) {
            for (int fx = 0; fx < FONT_W; fx++) {
                int px = x + FONT_W*c + fx;
                int py = y - FONT_H + fy + 1;
                if (px < 0 || px >= dst_width ||
                    py < 0 || py >= dst_height) continue;
                dst[py * dst_width + px] = (font_ptr[fy * FONT_W + fx] << 24) | color;
            }
        }
    }
}

void usage() {
    fprintf(stderr,
            "\n"
            "HalideTraceViz accepts Halide-generated binary tracing packets from\n"
            "stdin, and outputs them as raw 8-bit rgba32 pixel values to\n"
            "stdout. You should pipe the output of HalideTraceViz into a video\n"
            "encoder or player.\n"
            "\n"
            "E.g. to encode a video:\n"
            " HL_TRACE=3 <command to make pipeline> && \\\n"
            " HL_TRACE_FILE=/dev/stdout <command to run pipeline> | \\\n"
            " HalideTraceViz -s 1920 1080 -t 10000 <the -f args> | \\\n"
            " avconv -f rawvideo -pix_fmt bgr32 -s 1920x1080 -i /dev/stdin -c:v h264 output.avi\n"
            "\n"
            "To just watch the trace instead of encoding a video replace the last\n"
            "line with something like:\n"
            " mplayer -demuxer rawvideo -rawvideo w=1920:h=1080:format=rgba:fps=30 -idle -fixed-vo -\n"
            "\n"
            "The arguments to HalideTraceViz are: \n"
            " -s width height: The size of the output frames. Defaults to 1920 x 1080.\n"
            "\n"
            " -t timestep: How many Halide computations should be covered by each\n"
            "    frame. Defaults to 10000.\n"
            " -d decay factor: How quickly should the yellow and blue highlights \n"
            "    decay over time\n"
            " -h hold frames: How many frames to output after the end of the trace. \n"
            "    Defaults to 250.\n"
            " -l func label x y n: When func is first touched, the label appears at\n"
            "    the given coordinates and fades in over n frames.\n"
            "\n"
            " For each Func you want to visualize, also specify:\n"
            " -f func_name min_value max_value color_dim blank zoom cost x y strides\n"
            " where\n"
            "  func_name: The name of the func or input image. If you have multiple \n"
            "    pipelines that use Funcs or the same name, you can optionally \n"
            "    prefix this with the name of the containing pipeline like so: \n"
            "    pipeline_name:func_name\n"
            "\n"
            "  min_value: The minimum value taken on by the Func. Values less than\n"
            "    or equal to this will map to black\n"
            "\n"
            "  max_value: The maximum value taken on by the Func. Values greater\n"
            "    than or equal to this will map to white\n"
            "\n"
            "  color_dim: Which dimension of the Func corresponds to color\n"
            "    channels. Usually 2. Set it to -1 if you want to visualize the Func\n"
            "    as grayscale\n"
            "\n"
            "  blank: Should the output occupied by the Func be set to black on end\n"
            "    realization events. Zero for no, one for yes.\n"
            "\n"
            "  zoom: Each value of the Func will draw as a zoom x zoom box in the output\n"
            "\n"
            "  cost: How much time in the output video should storing one value to\n"
            "    this Func take. Relative to the timestep.\n"
            "\n"
            "  x, y: The position on the screen corresponding to the Func's 0, 0\n"
            "    coordinate.\n"
            "\n"
            "  strides: A matrix that maps the coordinates of the Func to screen\n"
            "    pixels. Specified column major. For example, 1 0 0 1 0 0\n"
            "    specifies that the Func has three dimensions where the\n"
            "    first one maps to screen-space x coordinates, the second\n"
            "    one maps to screen-space y coordinates, and the third one\n"
            "    does not affect screen-space coordinates.\n"
        );

}

int run(int argc, char **argv) {
    static_assert(sizeof(Packet) == 4096, "");

    // State that determines how different funcs get drawn
    int frame_width = 1920, frame_height = 1080;
    int decay_factor = 2;
    map<string, FuncInfo> func_info;

    int timestep = 10000;
    int hold_frames = 250;

    // Parse command line args
    int i = 1;
    while (i < argc) {
        string next = argv[i];
        if (next == "-s") {
            if (i + 2 >= argc) {
                usage();
                return -1;
            }
            frame_width = atoi(argv[++i]);
            frame_height = atoi(argv[++i]);
        } else if (next == "-f") {
            if (i + 9 >= argc) {
                usage();
                return -1;
            }
            char *func = argv[++i];
            FuncInfo &fi = func_info[func];
            fi.min = atof(argv[++i]);
            fi.max = atof(argv[++i]);
            fi.color_dim = atoi(argv[++i]);
            fi.blank_on_end_realization = atoi(argv[++i]);
            fi.zoom = atoi(argv[++i]);
            fi.cost = atoi(argv[++i]);
            fi.x = atoi(argv[++i]);
            fi.y = atoi(argv[++i]);
            int d = 0;
            for (; i+1 < argc && argv[i+1][0] != '-' && d < 16; d++) {
                fi.x_stride[d] = atoi(argv[++i]);
                fi.y_stride[d] = atoi(argv[++i]);
            }
            fi.dims = d;
            fi.dump(func);

        } else if (next == "-l") {
            if (i + 5 >= argc) {
                usage();
                return -1;
            }
            char *func = argv[++i];
            char *text = argv[++i];
            int x = atoi(argv[++i]);
            int y = atoi(argv[++i]);
            int n = atoi(argv[++i]);
            Label l = {text, x, y, n};
            fprintf(stderr, "Adding label %s to func %s\n",
                    text, func);
            func_info[func].labels.push_back(l);
        } else if (next == "-t") {
            if (i + 1 >= argc) {
                usage();
                return -1;
            }
            assert(i + 1 < argc);
            timestep = atoi(argv[++i]);
        } else if (next == "-d") {
            if (i + 1 >= argc) {
                usage();
                return -1;
            }
            assert(i + 1 < argc);
            decay_factor = atoi(argv[++i]);
        } else if (next == "-h") {
            if (i + 1 >= argc) {
                usage();
                return -1;
            }
            assert(i + 1 < argc);
            hold_frames = atoi(argv[++i]);
        } else {
            usage();
            return -1;
        }
        i++;
    }

    // halide_clock counts halide events. video_clock counts how many
    // of these events have been output. When halide_clock gets ahead
    // of video_clock, we emit a new frame.
    size_t halide_clock = 0, video_clock = 0;

    // There are three layers - image data, an animation on top of
    // it, and text labels. These layers get composited.
    uint32_t *image = new uint32_t[frame_width * frame_height];
    memset(image, 0, 4 * frame_width * frame_height);

    uint32_t *anim = new uint32_t[frame_width * frame_height];
    memset(anim, 0, 4 * frame_width * frame_height);

    uint32_t *text = new uint32_t[frame_width * frame_height];
    memset(text, 0, 4 * frame_width * frame_height);

    uint32_t *blend = new uint32_t[frame_width * frame_height];
    memset(blend, 0, 4 * frame_width * frame_height);

    struct PipelineInfo {
        string name;
        uint32_t id;
    };

    map<uint32_t, PipelineInfo> pipeline_info;

    size_t end_counter = 0;
<<<<<<< HEAD
    size_t packet_clock = 0;
    while (1) {
        // Hold for some number of frames once the trace has finished.
        if (end_counter) {
            halide_clock += timestep;
            if (end_counter == hold_frames) {
                break;
=======
    for (;;) {
        // Hold for some number of frames once the trace has finished.
        if (end_counter) {
            halide_clock += timestep;
            if (end_counter == (size_t)hold_frames) {
                return 0;
>>>>>>> 004011cf
            }
        }

        while (halide_clock >= video_clock) {
            // Composite text over anim over image
            for (int i = 0; i < frame_width * frame_height; i++) {
                uint8_t *anim_px  = (uint8_t *)(anim + i);
                uint8_t *image_px = (uint8_t *)(image + i);
                uint8_t *text_px  = (uint8_t *)(text + i);
                uint8_t *blend_px = (uint8_t *)(blend + i);
                composite(image_px, anim_px, blend_px);
                composite(blend_px, text_px, blend_px);
            }

            // Dump the frame
            ssize_t bytes = 4 * frame_width * frame_height;
            ssize_t bytes_written = write(1, blend, bytes);
            if (bytes_written < bytes) {
                fprintf(stderr, "Could not write frame to stdout.\n");
                return -1;
            }

            video_clock += timestep;

            // Decay the alpha channel on the anim
            for (int i = 0; i < frame_width * frame_height; i++) {
                uint32_t color = anim[i];
                uint32_t rgb = color & 0x00ffffff;
                uint8_t alpha = (color >> 24);
                alpha /= decay_factor;
                anim[i] = (alpha << 24) | rgb;
            }
        }

        // Read a tracing packet
        Packet p;
        if (!p.read_from_stdin()) {
            end_counter++;
            continue;
        }
        packet_clock++;

        // It's a pipeline begin/end event
        if (p.event == 8) {
            pipeline_info[p.id] = {p.name, p.id};
            continue;
        } else if (p.event == 9) {
            pipeline_info.erase(p.id);
            continue;
        }

        PipelineInfo pipeline = pipeline_info[p.parent];

        string qualified_name = pipeline.name + ":" + p.name;
        string search_name = qualified_name;

        // First look it up as fully qualified.
        if (func_info.find(search_name) == func_info.end()) {
            search_name = p.name;
        }
        // Then try the unqualified func name
        if (func_info.find(search_name) == func_info.end()) {
            fprintf(stderr, "Warning: ignoring func %s\n", qualified_name.c_str());
        }

        // Draw the event
        FuncInfo &fi = func_info[search_name];

        if (fi.observed.first_draw_time == 0) {
            fi.observed.first_draw_time = halide_clock;
        }

        if (fi.observed.first_packet_idx == 0) {
            fi.observed.first_packet_idx = packet_clock;
            fi.observed.qualified_name = qualified_name;
        }

        switch (p.event) {
        case 0: // load
            fi.observed.observe_load(p);
        case 1: // store
        {
            int frames_since_first_draw = (halide_clock - fi.observed.first_draw_time) / timestep;

            for (size_t i = 0; i < fi.labels.size(); i++) {
                const Label &label = fi.labels[i];
                if (frames_since_first_draw <= label.n) {
                    uint32_t color = ((1 + frames_since_first_draw) * 255) / label.n;
                    if (color > 255) color = 255;
                    color *= 0x10101;

                    draw_text(label.text, label.x, label.y, color, text, frame_width, frame_height);
                }
            }

            if (p.event == 1) {
                // Stores take time proportional to the number of
                // items stored times the cost of the func.
                halide_clock += fi.cost * (p.value_bytes() / (p.bits / 8));

                fi.observed.observe_store(p);
            }
            // Check the tracing packet contained enough information
            // given the number of dimensions the user claims this
            // Func has.
            assert(p.num_int_args >= p.width * fi.dims);
            if (p.num_int_args >= p.width * fi.dims) {
                for (int lane = 0; lane < p.width; lane++) {
                    // Compute the screen-space x, y coord to draw this.
                    int x = fi.x;
                    int y = fi.y;
                    for (int d = 0; d < fi.dims; d++) {
                        int a = p.get_int_arg(d * p.width + lane);
                        x += fi.zoom * fi.x_stride[d] * a;
                        y += fi.zoom * fi.y_stride[d] * a;
                    }

                    // Stores are orange, loads are blue.
                    uint32_t color = p.event == 0 ? 0xffffdd44 : 0xff44ddff;

                    uint32_t image_color;
                    bool update_image = false;

                    // If it's a store, or a load from an input,
                    // update one or more of the color channels of the
                    // image layer.
<<<<<<< HEAD
                    if (p.event == 1 || p.parent == pipeline.id) {
=======
                    if (p.event == 1 || p.parent == 0xFFFFFFFF) {
>>>>>>> 004011cf
                        update_image = true;
                        // Get the old color, in case we're only
                        // updating one of the color channels.
                        image_color = image[frame_width * y + x];

                        double value = p.get_value_as<double>(lane);

                        // Normalize it.
                        value = 255 * (value - fi.min) / (fi.max - fi.min);
                        if (value < 0) value = 0;
                        if (value > 255) value = 255;

                        // Convert to 8-bit color.
                        uint8_t int_value = (uint8_t)value;

                        if (fi.color_dim < 0) {
                            // Grayscale
                            image_color = (int_value * 0x00010101) | 0xff000000;
                        } else {
                            // Color
                            uint32_t channel = p.get_int_arg(fi.color_dim * p.width + lane);
                            uint32_t mask = ~(255 << (channel * 8));
                            image_color &= mask;
                            image_color |= int_value << (channel * 8);
                        }
                    }

                    // Draw the pixel
                    for (int dy = 0; dy < fi.zoom; dy++) {
                        for (int dx = 0; dx < fi.zoom; dx++) {
                            if (y + dy >= 0 && y + dy < frame_height &&
                                x + dx >= 0 && x + dx < frame_width) {
                                int px = frame_width * (y + dy) + x + dx;
                                anim[px] = color;
                                if (update_image) {
                                    image[px] = image_color;
                                }
                            }
                        }
                    }
                }
            }
            break;
        }
        case 2: // begin realization
            fi.observed.num_realizations++;
            pipeline_info[p.id] = pipeline;
            break;
        case 3: // end realization
            if (fi.blank_on_end_realization) {
                assert(p.num_int_args >= 2 * fi.dims);
                int x_min = fi.x, y_min = fi.y;
                int x_extent = 0, y_extent = 0;
                for (int d = 0; d < fi.dims; d++) {
                    int m = p.get_int_arg(d * 2 + 0);
                    int e = p.get_int_arg(d * 2 + 1);
                    x_min += fi.zoom * fi.x_stride[d] * m;
                    y_min += fi.zoom * fi.y_stride[d] * m;
                    x_extent += fi.zoom * fi.x_stride[d] * e;
                    y_extent += fi.zoom * fi.y_stride[d] * e;
                }
                if (x_extent == 0) x_extent = fi.zoom;
                if (y_extent == 0) y_extent = fi.zoom;
                for (int y = y_min; y < y_min + y_extent; y++) {
                    for (int x = x_min; x < x_min + x_extent; x++) {
                        image[y * frame_width + x] = 0;
                    }
                }
            }
            pipeline_info.erase(p.parent);
            break;
        case 4: // produce
            pipeline_info[p.id] = pipeline;
            fi.observed.num_productions++;
            break;
        case 5: // update
            break;
        case 6: // consume
            break;
        case 7: // end consume
            pipeline_info.erase(p.parent);
            break;
        default:
            fprintf(stderr, "Unknown tracing event code: %d\n", p.event);
            exit(-1);
        }

    }

    fprintf(stderr, "Total number of Funcs: %d\n", (int)func_info.size());

    // Print stats about the Func gleaned from the trace.
    vector<std::pair<std::string, FuncInfo> > funcs;
    for (std::pair<std::string, FuncInfo> p : func_info) {
        funcs.push_back(p);
    }
    struct by_first_packet_idx {
        bool operator()(const std::pair<std::string, FuncInfo> &a,
                        const std::pair<std::string, FuncInfo> &b) const {
            return a.second.observed.first_packet_idx < b.second.observed.first_packet_idx;
        }
    };
    std::sort(funcs.begin(), funcs.end(), by_first_packet_idx());
    for (std::pair<std::string, FuncInfo> p : funcs) {
        p.second.observed.report();
    }

    return 0;
}

}  // namespace

int main(int argc, char **argv) {
  run(argc, argv);
}<|MERGE_RESOLUTION|>--- conflicted
+++ resolved
@@ -10,17 +10,14 @@
 #include <string>
 #include <queue>
 #include <iostream>
-<<<<<<< HEAD
 #include <algorithm>
-=======
 #ifdef _MSC_VER
 #include <io.h>
-typedef int ssize_t;
+typedef int64_t ssize_t;
 #else
 #include <unistd.h>
 #endif
 #include <string.h>
->>>>>>> 004011cf
 
 #include "inconsolata.h"
 
@@ -479,22 +476,13 @@
     map<uint32_t, PipelineInfo> pipeline_info;
 
     size_t end_counter = 0;
-<<<<<<< HEAD
     size_t packet_clock = 0;
-    while (1) {
-        // Hold for some number of frames once the trace has finished.
-        if (end_counter) {
-            halide_clock += timestep;
-            if (end_counter == hold_frames) {
-                break;
-=======
     for (;;) {
         // Hold for some number of frames once the trace has finished.
         if (end_counter) {
             halide_clock += timestep;
             if (end_counter == (size_t)hold_frames) {
-                return 0;
->>>>>>> 004011cf
+                break;
             }
         }
 
@@ -621,11 +609,8 @@
                     // If it's a store, or a load from an input,
                     // update one or more of the color channels of the
                     // image layer.
-<<<<<<< HEAD
+
                     if (p.event == 1 || p.parent == pipeline.id) {
-=======
-                    if (p.event == 1 || p.parent == 0xFFFFFFFF) {
->>>>>>> 004011cf
                         update_image = true;
                         // Get the old color, in case we're only
                         // updating one of the color channels.
