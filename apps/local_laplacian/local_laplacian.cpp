--- conflicted
+++ resolved
@@ -334,13 +334,8 @@
         }
         break;
     case 102:
-<<<<<<< HEAD
         // all root on GPU
-        output.root().split(yo, by, ty, 32).split(xo, bx, tx, 32)
-=======
-        // all root on GPU, tiny blocks to prevent accidental bounds explosion
         output.root().split(y, by, ty, 32).split(x, bx, tx, 32)
->>>>>>> 5c13baba
             .transpose(bx, ty).parallel(by).parallel(ty).parallel(bx).parallel(tx);
         for (int j = 0; j < J; j++) {
             int blockw = 32, blockh = 32;
@@ -367,13 +362,9 @@
         }
         break;
     case 103:
-<<<<<<< HEAD
+
         // most root, but inline laplacian pyramid levels - 49ms on Tesla
-        output.root().split(yo, by, ty, 32).split(xo, bx, tx, 32)
-=======
-        // 102, but inline laplacian pyramid levels - 53.8 on Tesla C2070 - 1.5ms malloc
         output.root().split(y, by, ty, 32).split(x, bx, tx, 32)
->>>>>>> 5c13baba
             .transpose(bx, ty).parallel(by).parallel(ty).parallel(bx).parallel(tx);
         for (int j = 0; j < J; j++) {
             int blockw = 32, blockh = 32;
@@ -392,55 +383,6 @@
                 .transpose(bx, ty).parallel(by).parallel(ty).parallel(bx).parallel(tx);
         }
         break;
-    case 104:
-        // 103, but inline gPyramid[0]
-<<<<<<< HEAD
-        #if 0
-        output.root().split(yo, by, ty, 32).split(xo, bx, tx, 32)
-=======
-        output.root().split(y, by, ty, 32).split(x, bx, tx, 32)
->>>>>>> 5c13baba
-            .transpose(bx, ty).parallel(by).parallel(ty).parallel(bx).parallel(tx);
-        for (int j = 0; j < J; j++) {
-            int blockw = 32, blockh = 32;
-            if (j > 3) {
-                blockw = 2;
-                blockh = 2;
-            }
-            inGPyramid[j].root()
-                .split(y, by, ty, blockh).split(x, bx, tx, blockw)
-                .transpose(bx, ty).parallel(by).parallel(ty).parallel(bx).parallel(tx);
-            if (j > 0)
-                gPyramid[j].root()
-                    .split(y, by, ty, blockh).split(x, bx, tx, blockw)
-                    .transpose(bx, ty).parallel(by).parallel(ty).parallel(bx).parallel(tx);
-            outGPyramid[j].root()
-                .split(y, by, ty, blockh).split(x, bx, tx, blockw)
-                .transpose(bx, ty).parallel(by).parallel(ty).parallel(bx).parallel(tx);
-        }
-        #else
-        output.root().split(yo, by, ty, 32).split(xo, bx, tx, 32)
-            .transpose(bx, ty).parallel(by).parallel(ty).parallel(bx).parallel(tx);
-        for (int j = 0; j < J; j++) {
-            int blockw = 32, blockh = 32;
-            if (j > 3) {
-                blockw = 2;
-                blockh = 2;
-            }
-            inGPyramid[j].root()
-                .split(y, by, ty, blockh).split(x, bx, tx, blockw)
-                .transpose(bx, ty).parallel(by).parallel(ty).parallel(bx).parallel(tx);
-            if (j > 0) {
-                gPyramid[j].root()
-                    .split(y, by, ty, blockh).split(x, bx, tx, blockw)
-                    .transpose(bx, ty).parallel(by).parallel(ty).parallel(bx).parallel(tx);
-            }
-            outGPyramid[j].root()
-                .split(y, by, ty, blockh).split(x, bx, tx, blockw)
-                .transpose(bx, ty).parallel(by).parallel(ty).parallel(bx).parallel(tx);
-        }
-        #endif
-        break;
     default: 
         break;
     }
