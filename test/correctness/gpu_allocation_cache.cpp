#include "Halide.h"
#include "halide_benchmark.h"

using namespace Halide;

int fib(int N, int a, int b) {
    while (N > 2) {
        a += b;
        std::swap(a, b);
        N--;
    }
    return b;
}

int main(int argc, char **argv) {
<<<<<<< HEAD
    Target target = get_jit_target_from_environment();
    if (!target.has_gpu_feature()) {
        printf("Not running test because no gpu target enabled\n");
=======
    if (!get_jit_target_from_environment().has_gpu_feature()) {
        printf("[SKIP] No GPU target enabled.\n");
>>>>>>> a5aa5741
        return 0;
    }
    if (target.has_feature(Target::D3D12Compute)) {
        printf("Not running test because allocation cache has not yet been implemented on the D3D12 backend\n");
        return 0;
    }

    const int N = 30;
    Var x, y, xi, yi;

    // Fixed size, overlapping lifetimes, looped 300 times. Should have 3 allocations live and OOM if there's a leak.
    Func f1[N];
    f1[0](x, y) = 1.0f;
    f1[0].compute_root().gpu_tile(x, y, xi, yi, 8, 8);
    f1[1](x, y) = 2.0f;
    f1[1].compute_root().gpu_tile(x, y, xi, yi, 8, 8);
    for (int i = 2; i < N; i++) {
        f1[i](x, y) = f1[i - 1](x, y) + f1[i - 2](x, y);
        f1[i].compute_root().gpu_tile(x, y, xi, yi, 8, 8);
    }

    // Decreasing size, overlapping lifetimes, looped 300 times. Should OOM on leak.
    Func f2[N];
    f2[0](x, y) = 3.0f;
    f2[0].compute_root().gpu_tile(x, y, xi, yi, 8, 8);
    f2[1](x, y) = 4.0f;
    f2[1].compute_root().gpu_tile(x, y, xi, yi, 8, 8);
    for (int i = 2; i < N; i++) {
        f2[i](x, y) = f2[i - 1](x + 1, y) + f2[i - 2](x, y);
        f2[i].compute_root().gpu_tile(x, y, xi, yi, 8, 8);
    }

    Func f3[N];
    f3[0](x, y) = 5.0f;
    f3[0].compute_root().gpu_tile(x, y, xi, yi, 8, 8);
    f3[1](x, y) = 6.0f;
    f3[1].compute_root().gpu_tile(x, y, xi, yi, 8, 8);
    for (int i = 2; i < N; i++) {
        f3[i](x, y) = f3[i - 1](x, clamp(y, 0, i)) + f3[i - 2](x, clamp(y, 0, i));
        f3[i].compute_root().gpu_tile(x, y, xi, yi, 8, 8);
    }

    float correct1 = fib(N, 1, 2), correct2 = fib(N, 3, 4), correct3 = fib(N, 5, 6);

    auto test1 = [&](bool use_cache, bool validate = true) {
        Halide::Internal::JITSharedRuntime::reuse_device_allocations(use_cache);

        for (int i = 0; i < 300; i++) {
            Buffer<float> result = f1[N - 1].realize(128, 128);
            if (validate) {
                result.copy_to_host();
                result.for_each_value([=](float f) {
                    if (f != correct1) {
                        printf("result is %f instead of %f\n", f, correct1);
                        abort();
                    }
                });
            } else {
                result.device_sync();
            }
        }
        // We don't want the cache to persist across these tests
        Halide::Internal::JITSharedRuntime::reuse_device_allocations(false);
    };

    auto test2 = [&](bool use_cache, bool validate = true) {
        Halide::Internal::JITSharedRuntime::reuse_device_allocations(use_cache);

        for (int i = 0; i < 300; i++) {
            Buffer<float> result = f2[N - 1].realize(128, 128);
            if (validate) {
                result.copy_to_host();
                result.for_each_value([=](float f) {
                    if (f != correct2) {
                        printf("result is %f instead of %f\n", f, correct2);
                        abort();
                    }
                });
            } else {
                result.device_sync();
            }
        }
        // We don't want the cache to persist across these tests
        Halide::Internal::JITSharedRuntime::reuse_device_allocations(false);
    };

    auto test3 = [&](bool use_cache, bool validate = true) {
        Halide::Internal::JITSharedRuntime::reuse_device_allocations(use_cache);
        // Increasing size, overlapping lifetimes, looped 300 times. Should OOM on leak.
        for (int i = 0; i < 300; i++) {
            Buffer<float> result = f3[N - 1].realize(128, 128);
            if (validate) {
                result.copy_to_host();
                result.for_each_value([=](float f) {
                    if (f != correct3) {
                        printf("result is %f instead of %f\n", f, correct3);
                        abort();
                    }
                });
            } else {
                result.device_sync();
            }
        }
        // We don't want the cache to persist across these tests
        Halide::Internal::JITSharedRuntime::reuse_device_allocations(false);
    };

    // First run them serially (compilation of a Func isn't thread-safe).
    //test1(true);
    //test2(true);
    //test3(true);
    //return 0;

    // Now run all at the same time to check for concurrency issues.

    // FIXME: Skipping OpenGLCompute, which has concurrency
    // issues. Probably due to using the GL context on the wrong
    // thread.
    if (!target.has_feature(Target::OpenGLCompute)) {
        Halide::Internal::ThreadPool<void> pool(1);
        std::vector<std::future<void>> futures;
        futures.emplace_back(pool.async(test1, true));
        futures.emplace_back(pool.async(test1, true));
        futures.emplace_back(pool.async(test2, true));
        futures.emplace_back(pool.async(test2, true));
        futures.emplace_back(pool.async(test3, true));
        futures.emplace_back(pool.async(test3, true));
        for (auto &f : futures) {
            f.get();
        }
    }

    // Now benchmark with and without, (just informational, as this isn't a performance test)
    double t1 = Tools::benchmark([&]() {
        test1(true, false);
        test2(true, false);
        test3(true, false);
    });

    double t2 = Tools::benchmark([&]() {
        test1(false, false);
        test2(false, false);
        test3(false, false);
    });

    printf("Runtime with cache: %f\n"
           "Without cache: %f\n",
           t1, t2);

    printf("Success!\n");
    return 0;
}<|MERGE_RESOLUTION|>--- conflicted
+++ resolved
@@ -13,18 +13,13 @@
 }
 
 int main(int argc, char **argv) {
-<<<<<<< HEAD
     Target target = get_jit_target_from_environment();
     if (!target.has_gpu_feature()) {
-        printf("Not running test because no gpu target enabled\n");
-=======
-    if (!get_jit_target_from_environment().has_gpu_feature()) {
         printf("[SKIP] No GPU target enabled.\n");
->>>>>>> a5aa5741
         return 0;
     }
     if (target.has_feature(Target::D3D12Compute)) {
-        printf("Not running test because allocation cache has not yet been implemented on the D3D12 backend\n");
+        printf("[SKIP] Not running test because allocation cache has not yet been implemented on the D3D12 backend\n");
         return 0;
     }
 
