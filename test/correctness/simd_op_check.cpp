// waitpid, etc doesn't exist on windows.
#ifdef _WIN32
#include <stdio.h>
int main(int argc, char **argv) {
    printf("Skipping test on windows\n");
    return 0;
}
#else

#include <fstream>

#include "Halide.h"

#include <stdarg.h>
#include <string.h>
#include <stdio.h>
#include <unistd.h>
#include <sys/wait.h>

using namespace Halide;

// This tests that we can correctly generate all the simd ops
using std::vector;
using std::string;

bool failed = false;
Var x("x"), y("y");

bool use_ssse3, use_sse41, use_sse42, use_avx, use_avx2;
bool use_vsx, use_power_arch_2_07;

string filter = "*";

Target target;

ImageParam in_f32, in_f64, in_i8, in_u8, in_i16, in_u16, in_i32, in_u32, in_i64, in_u64;

int num_processes = 1;
int my_process_id = 0;

// width and height of test images
const int W = 256*3, H = 100;

bool can_run_code() {

    // If we can (target matches host), run the error checking Func.
    Target host_target = get_host_target();
    bool can_run_the_code =
        (target.arch == host_target.arch &&
         target.bits == host_target.bits &&
         target.os == host_target.os);
    // A bunch of feature flags also need to match between the
    // compiled code and the host in order to run the code.
    for (Target::Feature f : {Target::SSE41, Target::AVX, Target::AVX2,
                Target::FMA, Target::FMA4, Target::F16C,
                Target::VSX, Target::POWER_ARCH_2_07,
                Target::ARMv7s, Target::NoNEON, Target::MinGW}) {
        if (target.has_feature(f) != host_target.has_feature(f)) {
            can_run_the_code = false;
        }
    }
    return can_run_the_code;
}
// Check if pattern p matches str, allowing for wildcards (*).
bool wildcard_match(const char* p, const char* str) {
    // Match all non-wildcard characters.
    while (*p && *str && *p == *str && *p != '*') {
        str++;
        p++;
    }

    if (!*p) {
        return *str == 0;
    } else if (*p == '*') {
        p++;
        do {
            if (wildcard_match(p, str)) {
                return true;
            }
        } while(*str++);
    }
    return !*p;
}

bool wildcard_match(const string& p, const string& str) {
    return wildcard_match(p.c_str(), str.c_str());
}

// Check if a substring of str matches a pattern p.
bool wildcard_search(const string& p, const string& str) {
    return wildcard_match("*" + p + "*", str);
}

void check(string op, int vector_width, Expr e) {
    static int counter = 0;
    counter++;

    // Make a name for the test by uniquing then sanitizing the op name
    string name = "op_" + op;
    for (size_t i = 0; i < name.size(); i++) {
        if (!isalnum(name[i])) name[i] = '_';
    }

    name += "_" + std::to_string(counter);

    // Bail out after generating the unique_name, so that names are
    // unique across different processes and don't depend on filter
    // settings.
    if (!wildcard_match(filter, op)) return;
    if (counter % num_processes != my_process_id) return;

    std::cout << op << std::endl;

    // Define a vectorized Func that uses the pattern.
    Func f(name);
    f(x, y) = e;
    f.bound(x, 0, W).vectorize(x, vector_width);
    f.compute_root();

    // Include a scalar version
    Func f_scalar("scalar_" + name);
    f_scalar(x, y) = e;
    f_scalar.bound(x, 0, W);
    f_scalar.compute_root();

    // The output to the pipeline is the maximum absolute difference as a double.
    RDom r(0, W, 0, H);
    Func error("error_" + name);
    error() = maximum(abs(cast<double>(f(r.x, r.y)) - f_scalar(r.x, r.y)));

    vector<Argument> arg_types {in_f32, in_f64, in_i8, in_u8, in_i16, in_u16, in_i32, in_u32, in_i64, in_u64};


    {
        // Compile just the vector Func to assembly. Compile without
        // asserts to make the assembly easier to read.
        string asm_filename = "check_" + name + ".s";
        f.compile_to_assembly(asm_filename, arg_types, target.with_feature(Target::NoAsserts));

        std::ifstream asm_file;
        asm_file.open(asm_filename);

        bool found_it = false;

        std::ostringstream msg;
        msg << op << " did not generate. Instead we got:\n";

        string line;
        while (getline(asm_file, line)) {
            msg << line << "\n";

            // Check for the op in question
            found_it |= wildcard_search(op, line) && !wildcard_search("_" + op, line);
        }

        if (!found_it) {
            failed = true;
            std::cerr << "Failed: " << msg.str();
        }

        asm_file.close();
    }

    // Also compile the error checking Func
    //error.compile_to_file("test_" + name, arg_types, target);

    bool can_run_the_code = can_run_code();
    if (can_run_the_code) {
        Realization r = error.realize(0, target.without_feature(Target::NoRuntime));
        double e = Image<double>(r[0])(0);
        // Use a very loose tolerance for floating point tests. The
        // kinds of bugs we're looking for are codegen bugs that
        // return the wrong value entirely, not floating point
        // accuracy differences between vectors and scalars.
        if (e > 0.001) {
            failed = true;
            std::cerr << "The vector and scalar versions of " << name << " disagree. Maximum error: " << e << "\n";
        }
    }
}

Expr i64(Expr e) { return cast(Int(64), e); }
Expr u64(Expr e) { return cast(UInt(64), e); }
Expr i32(Expr e) { return cast(Int(32), e); }
Expr u32(Expr e) { return cast(UInt(32), e); }
Expr i16(Expr e) { return cast(Int(16), e); }
Expr u16(Expr e) { return cast(UInt(16), e); }
Expr i8(Expr e) { return cast(Int(8), e); }
Expr u8(Expr e) { return cast(UInt(8), e); }
Expr f32(Expr e) { return cast(Float(32), e); }
Expr f64(Expr e) { return cast(Float(64), e); }

const int min_i8 = -128, max_i8 = 127;
const int min_i16 = -32768, max_i16 = 32767;
const int min_i32 = 0x80000000, max_i32 = 0x7fffffff;
const int max_u8 = 255;
const int max_u16 = 65535;
Expr max_u32 = UInt(32).max();

Expr i32c(Expr e) { return cast(Int(32), clamp(e, min_i32, max_i32)); }
Expr u32c(Expr e) { return cast(UInt(32), clamp(e, 0, max_u32)); }
Expr i16c(Expr e) { return cast(Int(16), clamp(e, min_i16, max_i16)); }
Expr u16c(Expr e) { return cast(UInt(16), clamp(e, 0, max_u16)); }
Expr i8c(Expr e) { return cast(Int(8), clamp(e, min_i8, max_i8)); }
Expr u8c(Expr e) { return cast(UInt(8), clamp(e, 0, max_u8)); }

void check_sse_all() {
    Expr f64_1 = in_f64(x), f64_2 = in_f64(x+16), f64_3 = in_f64(x+32);
    Expr f32_1 = in_f32(x), f32_2 = in_f32(x+16), f32_3 = in_f32(x+32);
    Expr i8_1  = in_i8(x),  i8_2  = in_i8(x+16),  i8_3  = in_i8(x+32);
    Expr u8_1  = in_u8(x),  u8_2  = in_u8(x+16),  u8_3  = in_u8(x+32);
    Expr i16_1 = in_i16(x), i16_2 = in_i16(x+16), i16_3 = in_i16(x+32);
    Expr u16_1 = in_u16(x), u16_2 = in_u16(x+16), u16_3 = in_u16(x+32);
    Expr i32_1 = in_i32(x), i32_2 = in_i32(x+16), i32_3 = in_i32(x+32);
    Expr u32_1 = in_u32(x), u32_2 = in_u32(x+16), u32_3 = in_u32(x+32);
    Expr i64_1 = in_i64(x), i64_2 = in_i64(x+16), i64_3 = in_i64(x+32);
    Expr u64_1 = in_u64(x), u64_2 = in_u64(x+16), u64_3 = in_u64(x+32);
    Expr bool_1 = (f32_1 > 0.3f), bool_2 = (f32_1 < -0.3f), bool_3 = (f32_1 != -0.34f);

    // MMX and SSE1 (in 64 and 128 bits)
    for (int w = 1; w <= 4; w++) {
        // LLVM promotes these to wider types for 64-bit vectors,
        // which is probably fine. Often you're 64-bits wide because
        // you're about to upcast, and using the wider types makes the
        // upcast cheap.
        if (w > 1) {
            check("paddb",   8*w, u8_1 + u8_2);
            check("psubb",   8*w, u8_1 - u8_2);
            check("paddw",   4*w, u16_1 + u16_2);
            check("psubw",   4*w, u16_1 - u16_2);
            check("pmullw",  4*w, i16_1 * i16_2);
            check("paddd",   2*w, i32_1 + i32_2);
            check("psubd",   2*w, i32_1 - i32_2);
        }

        check("paddsb",  8*w, i8c(i16(i8_1) + i16(i8_2)));
        // Add a test with a constant as there was a bug on this.
        check("paddsb",  8*w, i8c(i16(i8_1) + i16(3)));
        check("psubsb",  8*w, i8c(i16(i8_1) - i16(i8_2)));
        check("paddusb", 8*w, u8(min(u16(u8_1) + u16(u8_2), max_u8)));
        check("psubusb", 8*w, u8(max(i16(u8_1) - i16(u8_2), 0)));

        check("paddsw",  4*w, i16c(i32(i16_1) + i32(i16_2)));
        check("psubsw",  4*w, i16c(i32(i16_1) - i32(i16_2)));
        check("paddusw", 4*w, u16(min(u32(u16_1) + u32(u16_2), max_u16)));
        check("psubusw", 4*w, u16(max(i32(u16_1) - i32(u16_2), 0)));
        check("pmulhw",  4*w, i16((i32(i16_1) * i32(i16_2)) / (256*256)));
        check("pmulhw",  4*w, i16((i32(i16_1) * i32(i16_2)) >> 16));

        // Add a test with a constant as there was a bug on this.
        check("pmulhw",  4*w, i16((3 * i32(i16_2)) / (256*256)));

        // There was a bug with this case too. CSE was lifting out the
        // information that made it possible to do the narrowing.
        check("pmulhw",  4*w, select(in_u8(0) == 0,
                                  i16((3 * i32(i16_2)) / (256*256)),
                                  i16((5 * i32(i16_2)) / (256*256))));

        check("pmulhuw", 4*w, i16_1 / 15);


        check("pcmpeqb", 8*w, select(u8_1 == u8_2, u8(1), u8(2)));
        check("pcmpgtb", 8*w, select(u8_1 > u8_2, u8(1), u8(2)));
        check("pcmpeqw", 4*w, select(u16_1 == u16_2, u16(1), u16(2)));
        check("pcmpgtw", 4*w, select(u16_1 > u16_2, u16(1), u16(2)));
        check("pcmpeqd", 2*w, select(u32_1 == u32_2, u32(1), u32(2)));
        check("pcmpgtd", 2*w, select(u32_1 > u32_2, u32(1), u32(2)));

        // SSE 1
        check("addps", 2*w, f32_1 + f32_2);
        check("subps", 2*w, f32_1 - f32_2);
        check("mulps", 2*w, f32_1 * f32_2);

        // Padding out the lanes of a div isn't necessarily a good
        // idea, and so llvm doesn't do it.
        if (w > 1) {
            // LLVM no longer generates division instructions with
            // fast-math on (instead it uses the approximate
            // reciprocal, a newtown rhapson step, and a
            // multiplication by the numerator).
            //check("divps", 2*w, f32_1 / f32_2);
        }

        check("rcpps", 2*w, fast_inverse(f32_2));
        check("sqrtps", 2*w, sqrt(f32_2));
        check("rsqrtps", 2*w, fast_inverse_sqrt(f32_2));
        check("maxps", 2*w, max(f32_1, f32_2));
        check("minps", 2*w, min(f32_1, f32_2));
        check("pavgb", 8*w, u8((u16(u8_1) + u16(u8_2) + 1)/2));
        check("pavgb", 8*w, u8((u16(u8_1) + u16(u8_2) + 1)>>1));
        check("pavgw", 4*w, u16((u32(u16_1) + u32(u16_2) + 1)/2));
        check("pavgw", 4*w, u16((u32(u16_1) + u32(u16_2) + 1)>>1));
        check("pmaxsw", 4*w, max(i16_1, i16_2));
        check("pminsw", 4*w, min(i16_1, i16_2));
        check("pmaxub", 8*w, max(u8_1, u8_2));
        check("pminub", 8*w, min(u8_1, u8_2));
        check("pmulhuw", 4*w, u16((u32(u16_1) * u32(u16_2))/(256*256)));
        check("pmulhuw", 4*w, u16((u32(u16_1) * u32(u16_2))>>16));
        check("pmulhuw", 4*w, u16_1 / 15);


        check("cmpeqps", 2*w, select(f32_1 == f32_2, 1.0f, 2.0f));
        check("cmpltps", 2*w, select(f32_1 < f32_2, 1.0f, 2.0f));

        // These get normalized to not of eq, and not of lt with the args flipped
        //check("cmpneqps", 2*w, cast<int32_t>(f32_1 != f32_2));
        //check("cmpleps", 2*w, cast<int32_t>(f32_1 <= f32_2));

    }

    // These guys get normalized to the integer versions for widths other than 128-bits
    // check("andnps", 4, bool_1 & (~bool_2));
    check("andps", 4, bool_1 & bool_2);
    check("orps", 4, bool_1 | bool_2);
    check("xorps", 4, bool_1 ^ bool_2);



    // These ones are not necessary, because we just flip the args and cmpltps or cmpleps
    //check("cmpnleps", 4, select(f32_1 > f32_2, 1.0f, 2.0f));
    //check("cmpnltps", 4, select(f32_1 >= f32_2, 1.0f, 2.0f));

    check("shufps", 4, in_f32(2*x));

    // SSE 2

    for (int w = 2; w <= 4; w++) {
        check("addpd", w, f64_1 + f64_2);
        check("subpd", w, f64_1 - f64_2);
        check("mulpd", w, f64_1 * f64_2);
        check("divpd", w, f64_1 / f64_2);
        check("sqrtpd", w, sqrt(f64_2));
        check("maxpd", w, max(f64_1, f64_2));
        check("minpd", w, min(f64_1, f64_2));

        check("cmpeqpd", w, select(f64_1 == f64_2, 1.0f, 2.0f));
        //check("cmpneqpd", w, select(f64_1 != f64_2, 1.0f, 2.0f));
        //check("cmplepd", w, select(f64_1 <= f64_2, 1.0f, 2.0f));
        check("cmpltpd", w, select(f64_1 < f64_2, 1.0f, 2.0f));

        // llvm is pretty inconsistent about which ops get generated
        // for casts. We don't intend to catch these for now, so skip
        // them.

        //check("cvttpd2dq", 4, i32(f64_1));
        //check("cvtdq2pd", 4, f64(i32_1));
        //check("cvttps2dq", 4, i32(f32_1));
        //check("cvtdq2ps", 4, f32(i32_1));
        //check("cvtps2pd", 4, f64(f32_1));
        //check("cvtpd2ps", 4, f32(f64_1));

        check("paddq", w, i64_1 + i64_2);
        check("psubq", w, i64_1 - i64_2);
        check("pmuludq", w, u64_1 * u64_2);

        check("packssdw", 4*w, i16c(i32_1));
        check("packsswb", 8*w, i8c(i16_1));
        check("packuswb", 8*w, u8c(i16_1));
    }

    // SSE 3

    // We don't do horizontal add/sub ops, so nothing new here

    // SSSE 3
    if (use_ssse3) {
        for (int w = 2; w <= 4; w++) {
            check("pabsb", 8*w, abs(i8_1));
            check("pabsw", 4*w, abs(i16_1));
            check("pabsd", 2*w, abs(i32_1));
        }
    }

    // SSE 4.1

    // skip dot product and argmin
    for (int w = 2; w <= 4; w++) {
        check("pmaddwd", 2*w, i32(i16_1) * 3 + i32(i16_2) * 4);
        check("pmaddwd", 2*w, i32(i16_1) * 3 - i32(i16_2) * 4);
    }

    if (use_avx2) {
        check("vpmaddwd", 8, i32(i16_1) * 3 + i32(i16_2) * 4);
    } else {
        check("pmaddwd", 8, i32(i16_1) * 3 + i32(i16_2) * 4);
    }

    // llvm doesn't distinguish between signed and unsigned multiplies
    //check("pmuldq", 4, i64(i32_1) * i64(i32_2));

    if (use_sse41) {
        for (int w = 2; w <= 4; w++) {
            check("pmuludq", 2*w, u64(u32_1) * u64(u32_2));
            check("pmulld", 2*w, i32_1 * i32_2);

            check("blendvps", 2*w, select(f32_1 > 0.7f, f32_1, f32_2));
            check("blendvpd", w, select(f64_1 > cast<double>(0.7f), f64_1, f64_2));
            check("pblendvb", 8*w, select(u8_1 > 7, u8_1, u8_2));
            check("pblendvb", 8*w, select(u8_1 == 7, u8_1, u8_2));
            check("pblendvb", 8*w, select(u8_1 <= 7, i8_1, i8_2));

            check("pmaxsb", 8*w, max(i8_1, i8_2));
            check("pminsb", 8*w, min(i8_1, i8_2));
            check("pmaxuw", 4*w, max(u16_1, u16_2));
            check("pminuw", 4*w, min(u16_1, u16_2));
            check("pmaxud", 2*w, max(u32_1, u32_2));
            check("pminud", 2*w, min(u32_1, u32_2));
            check("pmaxsd", 2*w, max(i32_1, i32_2));
            check("pminsd", 2*w, min(i32_1, i32_2));

            check("roundps", 2*w, round(f32_1));
            check("roundpd", w, round(f64_1));
            check("roundps", 2*w, floor(f32_1));
            check("roundpd", w, floor(f64_1));
            check("roundps", 2*w, ceil(f32_1));
            check("roundpd", w, ceil(f64_1));

            check("pcmpeqq", w, select(i64_1 == i64_2, i64(1), i64(2)));
            check("packusdw", 4*w, u16c(i32_1));
        }
    }

    // SSE 4.2
    if (use_sse42) {
        check("pcmpgtq", 2, select(i64_1 > i64_2, i64(1), i64(2)));
    }

    // AVX
    if (use_avx) {
        check("vsqrtps", 8, sqrt(f32_1));
        check("vsqrtpd", 4, sqrt(f64_1));
        check("vrsqrtps", 8, fast_inverse_sqrt(f32_1));
        check("vrcpps", 8, fast_inverse(f32_1));

        /* Not implemented yet in the front-end
           check("vandnps", 8, bool1 & (!bool2));
           check("vandps", 8, bool1 & bool2);
           check("vorps", 8, bool1 | bool2);
           check("vxorps", 8, bool1 ^ bool2);
        */

        check("vaddps", 8, f32_1 + f32_2);
        check("vaddpd", 4, f64_1 + f64_2);
        check("vmulps", 8, f32_1 * f32_2);
        check("vmulpd", 4, f64_1 * f64_2);
        check("vsubps", 8, f32_1 - f32_2);
        check("vsubpd", 4, f64_1 - f64_2);
        // LLVM no longer generates division instruction when fast-math is on
        //check("vdivps", 8, f32_1 / f32_2);
        //check("vdivpd", 4, f64_1 / f64_2);
        check("vminps", 8, min(f32_1, f32_2));
        check("vminpd", 4, min(f64_1, f64_2));
        check("vmaxps", 8, max(f32_1, f32_2));
        check("vmaxpd", 4, max(f64_1, f64_2));
        check("vroundps", 8, round(f32_1));
        check("vroundpd", 4, round(f64_1));

        check("vcmpeqpd", 4, select(f64_1 == f64_2, 1.0f, 2.0f));
        //check("vcmpneqpd", 4, select(f64_1 != f64_2, 1.0f, 2.0f));
        //check("vcmplepd", 4, select(f64_1 <= f64_2, 1.0f, 2.0f));
        check("vcmpltpd", 4, select(f64_1 < f64_2, 1.0f, 2.0f));
        check("vcmpeqps", 8, select(f32_1 == f32_2, 1.0f, 2.0f));
        //check("vcmpneqps", 8, select(f32_1 != f32_2, 1.0f, 2.0f));
        //check("vcmpleps", 8, select(f32_1 <= f32_2, 1.0f, 2.0f));
        check("vcmpltps", 8, select(f32_1 < f32_2, 1.0f, 2.0f));

        check("vblendvps", 8, select(f32_1 > 0.7f, f32_1, f32_2));
        check("vblendvpd", 4, select(f64_1 > cast<double>(0.7f), f64_1, f64_2));

        check("vcvttps2dq", 8, i32(f32_1));
        check("vcvtdq2ps", 8, f32(i32_1));
        check("vcvttpd2dq", 8, i32(f64_1));
        check("vcvtdq2pd", 8, f64(i32_1));
        check("vcvtps2pd", 8, f64(f32_1));
        check("vcvtpd2ps", 8, f32(f64_1));

        // Newer llvms will just vpshufd straight from memory for reversed loads
        // check("vperm", 8, in_f32(100-x));
    }

    // AVX 2

    if (use_avx2) {
        check("vpaddb", 32, u8_1 + u8_2);
        check("vpsubb", 32, u8_1 - u8_2);
        check("vpaddsb", 32, i8c(i16(i8_1) + i16(i8_2)));
        check("vpsubsb", 32, i8c(i16(i8_1) - i16(i8_2)));
        check("vpaddusb", 32, u8(min(u16(u8_1) + u16(u8_2), max_u8)));
        check("vpsubusb", 32, u8(min(u16(u8_1) - u16(u8_2), max_u8)));
        check("vpaddw", 16, u16_1 + u16_2);
        check("vpsubw", 16, u16_1 - u16_2);
        check("vpaddsw", 16, i16c(i32(i16_1) + i32(i16_2)));
        check("vpsubsw", 16, i16c(i32(i16_1) - i32(i16_2)));
        check("vpaddusw", 16, u16(min(u32(u16_1) + u32(u16_2), max_u16)));
        check("vpsubusw", 16, u16(min(u32(u16_1) - u32(u16_2), max_u16)));
        check("vpaddd", 8, i32_1 + i32_2);
        check("vpsubd", 8, i32_1 - i32_2);
        check("vpmulhw", 16, i16((i32(i16_1) * i32(i16_2)) / (256*256)));
        check("vpmulhw", 16, i16((i32(i16_1) * i32(i16_2)) >> 16));
        check("vpmullw", 16, i16_1 * i16_2);

        check("vpcmpeqb", 32, select(u8_1 == u8_2, u8(1), u8(2)));
        check("vpcmpgtb", 32, select(u8_1 > u8_2, u8(1), u8(2)));
        check("vpcmpeqw", 16, select(u16_1 == u16_2, u16(1), u16(2)));
        check("vpcmpgtw", 16, select(u16_1 > u16_2, u16(1), u16(2)));
        check("vpcmpeqd", 8, select(u32_1 == u32_2, u32(1), u32(2)));
        check("vpcmpgtd", 8, select(u32_1 > u32_2, u32(1), u32(2)));

        check("vpavgb", 32, u8((u16(u8_1) + u16(u8_2) + 1)/2));
        check("vpavgw", 16, u16((u32(u16_1) + u32(u16_2) + 1)/2));
        check("vpmaxsw", 16, max(i16_1, i16_2));
        check("vpminsw", 16, min(i16_1, i16_2));
        check("vpmaxub", 32, max(u8_1, u8_2));
        check("vpminub", 32, min(u8_1, u8_2));
        check("vpmulhuw", 16, i16((i32(i16_1) * i32(i16_2))/(256*256)));
        check("vpmulhuw", 16, i16((i32(i16_1) * i32(i16_2))>>16));

        check("vpaddq", 8, i64_1 + i64_2);
        check("vpsubq", 8, i64_1 - i64_2);
        check("vpmuludq", 8, u64_1 * u64_2);

        check("vpackssdw", 16, i16c(i32_1));
        check("vpacksswb", 32, i8c(i16_1));
        check("vpackuswb", 32, u8c(i16_1));

        check("vpabsb", 32, abs(i8_1));
        check("vpabsw", 16, abs(i16_1));
        check("vpabsd", 8, abs(i32_1));

        // llvm doesn't distinguish between signed and unsigned multiplies
        // check("vpmuldq", 8, i64(i32_1) * i64(i32_2));
        check("vpmuludq", 8, u64(u32_1) * u64(u32_2));
        check("vpmulld", 8, i32_1 * i32_2);

        check("vpblendvb", 32, select(u8_1 > 7, u8_1, u8_2));

        check("vpmaxsb", 32, max(i8_1, i8_2));
        check("vpminsb", 32, min(i8_1, i8_2));
        check("vpmaxuw", 16, max(u16_1, u16_2));
        check("vpminuw", 16, min(u16_1, u16_2));
        check("vpmaxud", 16, max(u32_1, u32_2));
        check("vpminud", 16, min(u32_1, u32_2));
        check("vpmaxsd", 8, max(i32_1, i32_2));
        check("vpminsd", 8, min(i32_1, i32_2));

        check("vpcmpeqq", 4, select(i64_1 == i64_2, i64(1), i64(2)));
        check("vpackusdw", 16, u16(clamp(i32_1, 0, max_u16)));
        check("vpcmpgtq", 4, select(i64_1 > i64_2, i64(1), i64(2)));
    }
}

void check_neon_all() {
    Expr f64_1 = in_f64(x), f64_2 = in_f64(x+16), f64_3 = in_f64(x+32);
    Expr f32_1 = in_f32(x), f32_2 = in_f32(x+16), f32_3 = in_f32(x+32);
    Expr i8_1  = in_i8(x),  i8_2  = in_i8(x+16),  i8_3  = in_i8(x+32);
    Expr u8_1  = in_u8(x),  u8_2  = in_u8(x+16),  u8_3  = in_u8(x+32);
    Expr i16_1 = in_i16(x), i16_2 = in_i16(x+16), i16_3 = in_i16(x+32);
    Expr u16_1 = in_u16(x), u16_2 = in_u16(x+16), u16_3 = in_u16(x+32);
    Expr i32_1 = in_i32(x), i32_2 = in_i32(x+16), i32_3 = in_i32(x+32);
    Expr u32_1 = in_u32(x), u32_2 = in_u32(x+16), u32_3 = in_u32(x+32);
    Expr i64_1 = in_i64(x), i64_2 = in_i64(x+16), i64_3 = in_i64(x+32);
    Expr u64_1 = in_u64(x), u64_2 = in_u64(x+16), u64_3 = in_u64(x+32);
    Expr bool_1 = (f32_1 > 0.3f), bool_2 = (f32_1 < -0.3f), bool_3 = (f32_1 != -0.34f);

    // Table copied from the Cortex-A9 TRM.

    // In general neon ops have the 64-bit version, the 128-bit
    // version (ending in q), and the widening version that takes
    // 64-bit args and produces a 128-bit result (ending in l). We try
    // to peephole match any with vector, so we just try 64-bits, 128
    // bits, 192 bits, and 256 bits for everything.

    bool arm32 = (target.bits == 32);

    for (int w = 1; w <= 4; w++) {
        // There are no vectorized div and mod calls. They should
        // generate support library calls.
        if (arm32) {
            check("__aeabi_idiv(PLT)", 2*w, i32_1 / i32_2);
            check("__modsi3(PLT)", 2*w, i32_1 % i32_2);
        }

        // VABA     I       -       Absolute Difference and Accumulate
        check(arm32 ? "vaba.s8"  : "saba", 8*w, i8_1 + absd(i8_2, i8_3));
        check(arm32 ? "vaba.u8"  : "uaba", 8*w, u8_1 + absd(u8_2, u8_3));
        check(arm32 ? "vaba.s16" : "saba", 4*w, i16_1 + absd(i16_2, i16_3));
        check(arm32 ? "vaba.u16" : "uaba", 4*w, u16_1 + absd(u16_2, u16_3));
        check(arm32 ? "vaba.s32" : "saba", 2*w, i32_1 + absd(i32_2, i32_3));
        check(arm32 ? "vaba.u32" : "uaba", 2*w, u32_1 + absd(u32_2, u32_3));

        // VABAL    I       -       Absolute Difference and Accumulate Long
        check(arm32 ? "vabal.s8"  : "sabal", 8*w, i16_1 + absd(i8_2, i8_3));
        check(arm32 ? "vabal.u8"  : "uabal", 8*w, u16_1 + absd(u8_2, u8_3));
        check(arm32 ? "vabal.s16" : "sabal", 4*w, i32_1 + absd(i16_2, i16_3));
        check(arm32 ? "vabal.u16" : "uabal", 4*w, u32_1 + absd(u16_2, u16_3));
        check(arm32 ? "vabal.s32" : "sabal", 2*w, i64_1 + absd(i32_2, i32_3));
        check(arm32 ? "vabal.u32" : "uabal", 2*w, u64_1 + absd(u32_2, u32_3));

        // VABD     I, F    -       Absolute Difference
        check(arm32 ? "vabd.s8"  : "sabd", 8*w, absd(i8_2, i8_3));
        check(arm32 ? "vabd.u8"  : "uabd", 8*w, absd(u8_2, u8_3));
        check(arm32 ? "vabd.s16" : "sabd", 4*w, absd(i16_2, i16_3));
        check(arm32 ? "vabd.u16" : "uabd", 4*w, absd(u16_2, u16_3));
        check(arm32 ? "vabd.s32" : "sabd", 2*w, absd(i32_2, i32_3));
        check(arm32 ? "vabd.u32" : "uabd", 2*w, absd(u32_2, u32_3));

        // Via widening, taking abs, then narrowing
        check(arm32 ? "vabd.s8"  : "sabd", 8*w, u8(abs(i16(i8_2) - i8_3)));
        check(arm32 ? "vabd.u8"  : "uabd", 8*w, u8(abs(i16(u8_2) - u8_3)));
        check(arm32 ? "vabd.s16" : "sabd", 4*w, u16(abs(i32(i16_2) - i16_3)));
        check(arm32 ? "vabd.u16" : "uabd", 4*w, u16(abs(i32(u16_2) - u16_3)));
        check(arm32 ? "vabd.s32" : "sabd", 2*w, u32(abs(i64(i32_2) - i32_3)));
        check(arm32 ? "vabd.u32" : "uabd", 2*w, u32(abs(i64(u32_2) - u32_3)));

        // VABDL    I       -       Absolute Difference Long
        check(arm32 ? "vabdl.s8"  : "sabdl", 8*w, i16(absd(i8_2, i8_3)));
        check(arm32 ? "vabdl.u8"  : "uabdl", 8*w, u16(absd(u8_2, u8_3)));
        check(arm32 ? "vabdl.s16" : "sabdl", 4*w, i32(absd(i16_2, i16_3)));
        check(arm32 ? "vabdl.u16" : "uabdl", 4*w, u32(absd(u16_2, u16_3)));
        check(arm32 ? "vabdl.s32" : "sabdl", 2*w, i64(absd(i32_2, i32_3)));
        check(arm32 ? "vabdl.u32" : "uabdl", 2*w, u64(absd(u32_2, u32_3)));

        // Via widening then taking an abs
        check(arm32 ? "vabdl.s8"  : "sabdl", 8*w, abs(i16(i8_2) - i16(i8_3)));
        check(arm32 ? "vabdl.u8"  : "uabdl", 8*w, abs(i16(u8_2) - i16(u8_3)));
        check(arm32 ? "vabdl.s16" : "sabdl", 4*w, abs(i32(i16_2) - i32(i16_3)));
        check(arm32 ? "vabdl.u16" : "uabdl", 4*w, abs(i32(u16_2) - i32(u16_3)));
        check(arm32 ? "vabdl.s32" : "sabdl", 2*w, abs(i64(i32_2) - i64(i32_3)));
        check(arm32 ? "vabdl.u32" : "uabdl", 2*w, abs(i64(u32_2) - i64(u32_3)));

        // VABS     I, F    F, D    Absolute
        check(arm32 ? "vabs.f32" : "fabs", 2*w, abs(f32_1));
        check(arm32 ? "vabs.s32" : "abs", 2*w, abs(i32_1));
        check(arm32 ? "vabs.s16" : "abs", 4*w, abs(i16_1));
        check(arm32 ? "vabs.s8"  : "abs", 8*w, abs(i8_1));

        // VACGE    F       -       Absolute Compare Greater Than or Equal
        // VACGT    F       -       Absolute Compare Greater Than
        // VACLE    F       -       Absolute Compare Less Than or Equal
        // VACLT    F       -       Absolute Compare Less Than

        // VADD     I, F    F, D    Add
        check(arm32 ? "vadd.i8"  : "add", 8*w, i8_1 + i8_2);
        check(arm32 ? "vadd.i8"  : "add", 8*w, u8_1 + u8_2);
        check(arm32 ? "vadd.i16" : "add", 4*w, i16_1 + i16_2);
        check(arm32 ? "vadd.i16" : "add", 4*w, u16_1 + u16_2);
        check(arm32 ? "vadd.i32" : "add", 2*w, i32_1 + i32_2);
        check(arm32 ? "vadd.i32" : "add", 2*w, u32_1 + u32_2);
        check(arm32 ? "vadd.f32" : "fadd", 2*w, f32_1 + f32_2);
        check(arm32 ? "vadd.i64" : "add", 2*w, i64_1 + i64_2);
        check(arm32 ? "vadd.i64" : "add", 2*w, u64_1 + u64_2);

        // VADDHN   I       -       Add and Narrow Returning High Half
        check(arm32 ? "vaddhn.i16" : "addhn", 8*w, i8((i16_1 + i16_2)/256));
        check(arm32 ? "vaddhn.i16" : "addhn", 8*w, u8((u16_1 + u16_2)/256));
        check(arm32 ? "vaddhn.i32" : "addhn", 4*w, i16((i32_1 + i32_2)/65536));
        check(arm32 ? "vaddhn.i32" : "addhn", 4*w, u16((u32_1 + u32_2)/65536));

        // VADDL    I       -       Add Long
        check(arm32 ? "vaddl.s8"  : "saddl", 8*w, i16(i8_1) + i16(i8_2));
        check(arm32 ? "vaddl.u8"  : "uaddl", 8*w, u16(u8_1) + u16(u8_2));
        check(arm32 ? "vaddl.s16" : "saddl", 4*w, i32(i16_1) + i32(i16_2));
        check(arm32 ? "vaddl.u16" : "uaddl", 4*w, u32(u16_1) + u32(u16_2));
        check(arm32 ? "vaddl.s32" : "saddl", 2*w, i64(i32_1) + i64(i32_2));
        check(arm32 ? "vaddl.u32" : "uaddl", 2*w, u64(u32_1) + u64(u32_2));

        // VADDW    I       -       Add Wide
        check(arm32 ? "vaddw.s8"  : "saddw", 8*w, i8_1 + i16_1);
        check(arm32 ? "vaddw.u8"  : "uaddw", 8*w, u8_1 + u16_1);
        check(arm32 ? "vaddw.s16" : "saddw", 4*w, i16_1 + i32_1);
        check(arm32 ? "vaddw.u16" : "uaddw", 4*w, u16_1 + u32_1);
        check(arm32 ? "vaddw.s32" : "saddw", 2*w, i32_1 + i64_1);
        check(arm32 ? "vaddw.u32" : "uaddw", 2*w, u32_1 + u64_1);

        // VAND     X       -       Bitwise AND
        // Not implemented in front-end yet
        // check("vand", 4, bool1 & bool2);
        // check("vand", 2, bool1 & bool2);

        // VBIC     I       -       Bitwise Clear
        // VBIF     X       -       Bitwise Insert if False
        // VBIT     X       -       Bitwise Insert if True
        // skip these ones

        // VBSL     X       -       Bitwise Select
        check(arm32 ? "vbsl" : "bsl", 2*w, select(f32_1 > f32_2, 1.0f, 2.0f));

        // VCEQ     I, F    -       Compare Equal
        check(arm32 ? "vceq.i8"  : "cmeq", 8*w, select(i8_1 == i8_2, i8(1), i8(2)));
        check(arm32 ? "vceq.i8"  : "cmeq", 8*w, select(u8_1 == u8_2, u8(1), u8(2)));
        check(arm32 ? "vceq.i16" : "cmeq", 4*w, select(i16_1 == i16_2, i16(1), i16(2)));
        check(arm32 ? "vceq.i16" : "cmeq", 4*w, select(u16_1 == u16_2, u16(1), u16(2)));
        check(arm32 ? "vceq.i32" : "cmeq", 2*w, select(i32_1 == i32_2, i32(1), i32(2)));
        check(arm32 ? "vceq.i32" : "cmeq", 2*w, select(u32_1 == u32_2, u32(1), u32(2)));
        check(arm32 ? "vceq.f32" : "fcmeq", 2*w, select(f32_1 == f32_2, 1.0f, 2.0f));


        // VCGE     I, F    -       Compare Greater Than or Equal
        /* Halide flips these to less than instead
           check("vcge.s8", 16, select(i8_1 >= i8_2, i8(1), i8(2)));
           check("vcge.u8", 16, select(u8_1 >= u8_2, u8(1), u8(2)));
           check("vcge.s16", 8, select(i16_1 >= i16_2, i16(1), i16(2)));
           check("vcge.u16", 8, select(u16_1 >= u16_2, u16(1), u16(2)));
           check("vcge.s32", 4, select(i32_1 >= i32_2, i32(1), i32(2)));
           check("vcge.u32", 4, select(u32_1 >= u32_2, u32(1), u32(2)));
           check("vcge.f32", 4, select(f32_1 >= f32_2, 1.0f, 2.0f));
           check("vcge.s8", 8, select(i8_1 >= i8_2, i8(1), i8(2)));
           check("vcge.u8", 8, select(u8_1 >= u8_2, u8(1), u8(2)));
           check("vcge.s16", 4, select(i16_1 >= i16_2, i16(1), i16(2)));
           check("vcge.u16", 4, select(u16_1 >= u16_2, u16(1), u16(2)));
           check("vcge.s32", 2, select(i32_1 >= i32_2, i32(1), i32(2)));
           check("vcge.u32", 2, select(u32_1 >= u32_2, u32(1), u32(2)));
           check("vcge.f32", 2, select(f32_1 >= f32_2, 1.0f, 2.0f));
        */

        // VCGT     I, F    -       Compare Greater Than
        check(arm32 ? "vcgt.s8"  : "cmgt", 8*w, select(i8_1 > i8_2, i8(1), i8(2)));
        check(arm32 ? "vcgt.u8"  : "cmhi", 8*w, select(u8_1 > u8_2, u8(1), u8(2)));
        check(arm32 ? "vcgt.s16" : "cmgt", 4*w, select(i16_1 > i16_2, i16(1), i16(2)));
        check(arm32 ? "vcgt.u16" : "cmhi", 4*w, select(u16_1 > u16_2, u16(1), u16(2)));
        check(arm32 ? "vcgt.s32" : "cmgt", 2*w, select(i32_1 > i32_2, i32(1), i32(2)));
        check(arm32 ? "vcgt.u32" : "cmhi", 2*w, select(u32_1 > u32_2, u32(1), u32(2)));
        check(arm32 ? "vcgt.f32" : "fcmgt", 2*w, select(f32_1 > f32_2, 1.0f, 2.0f));

        // VCLS     I       -       Count Leading Sign Bits
        // VCLZ     I       -       Count Leading Zeros
        // VCMP     -       F, D    Compare Setting Flags
        // VCNT     I       -       Count Number of Set Bits
        // We skip these ones

        // VCVT     I, F, H I, F, D, H      Convert Between Floating-Point and 32-bit Integer Types
        check(arm32 ? "vcvt.f32.u32" : "ucvtf", 2*w, f32(u32_1));
        check(arm32 ? "vcvt.f32.s32" : "scvtf", 2*w, f32(i32_1));
        check(arm32 ? "vcvt.u32.f32" : "fcvtzu", 2*w, u32(f32_1));
        check(arm32 ? "vcvt.s32.f32" : "fcvtzs", 2*w, i32(f32_1));
        // skip the fixed point conversions for now

        // VDIV     -       F, D    Divide
        // This doesn't actually get vectorized in 32-bit. Not sure cortex processors can do vectorized division.
        check(arm32 ? "vdiv.f32" : "fdiv", 2*w, f32_1/f32_2);
        check(arm32 ? "vdiv.f64" : "fdiv", 2*w, f64_1/f64_2);

        // VDUP     X       -       Duplicate
        check(arm32 ? "vdup.8"  : "dup", 16*w, i8(y));
        check(arm32 ? "vdup.8"  : "dup", 16*w, u8(y));
        check(arm32 ? "vdup.16" : "dup", 8*w, i16(y));
        check(arm32 ? "vdup.16" : "dup", 8*w, u16(y));
        check(arm32 ? "vdup.32" : "dup", 4*w, i32(y));
        check(arm32 ? "vdup.32" : "dup", 4*w, u32(y));
        check(arm32 ? "vdup.32" : "dup", 4*w, f32(y));

        // VEOR     X       -       Bitwise Exclusive OR
        // check("veor", 4, bool1 ^ bool2);

        // VEXT     I       -       Extract Elements and Concatenate
        // unaligned loads with known offsets should use vext
        /* We currently don't do this.
           check("vext.8", 16, in_i8(x+1));
           check("vext.16", 8, in_i16(x+1));
           check("vext.32", 4, in_i32(x+1));
        */

        // VHADD    I       -       Halving Add
        check(arm32 ? "vhadd.s8"  : "shadd", 8*w, i8((i16(i8_1) + i16(i8_2))/2));
        check(arm32 ? "vhadd.u8"  : "uhadd", 8*w, u8((u16(u8_1) + u16(u8_2))/2));
        check(arm32 ? "vhadd.s16" : "shadd", 4*w, i16((i32(i16_1) + i32(i16_2))/2));
        check(arm32 ? "vhadd.u16" : "uhadd", 4*w, u16((u32(u16_1) + u32(u16_2))/2));
        check(arm32 ? "vhadd.s32" : "shadd", 2*w, i32((i64(i32_1) + i64(i32_2))/2));
        check(arm32 ? "vhadd.u32" : "uhadd", 2*w, u32((u64(u32_1) + u64(u32_2))/2));

        // Halide doesn't define overflow behavior for i32 so we
        // can use vhadd instruction. We can't use it for unsigned u8,i16,u16,u32.
        check(arm32 ? "vhadd.s32" : "shadd", 2*w, (i32_1 + i32_2)/2);

        // VHSUB    I       -       Halving Subtract
        check(arm32 ? "vhsub.s8"  : "shsub", 8*w, i8((i16(i8_1) - i16(i8_2))/2));
        check(arm32 ? "vhsub.u8"  : "uhsub", 8*w, u8((u16(u8_1) - u16(u8_2))/2));
        check(arm32 ? "vhsub.s16" : "shsub", 4*w, i16((i32(i16_1) - i32(i16_2))/2));
        check(arm32 ? "vhsub.u16" : "uhsub", 4*w, u16((u32(u16_1) - u32(u16_2))/2));
        check(arm32 ? "vhsub.s32" : "shsub", 2*w, i32((i64(i32_1) - i64(i32_2))/2));
        check(arm32 ? "vhsub.u32" : "uhsub", 2*w, u32((u64(u32_1) - u64(u32_2))/2));

        check(arm32 ? "vhsub.s32" : "shsub", 2*w, (i32_1 - i32_2)/2);

        // VLD1     X       -       Load Single-Element Structures
        // dense loads with unknown alignments should use vld1 variants
        check(arm32 ? "vld1.8"  : "ldr", 8*w, in_i8(x+y));
        check(arm32 ? "vld1.8"  : "ldr", 8*w, in_u8(x+y));
        check(arm32 ? "vld1.16" : "ldr", 4*w, in_i16(x+y));
        check(arm32 ? "vld1.16" : "ldr", 4*w, in_u16(x+y));
        if (w > 1) {
            // When w == 1, llvm emits vldr instead
            check(arm32 ? "vld1.32" : "ldr", 2*w, in_i32(x+y));
            check(arm32 ? "vld1.32" : "ldr", 2*w, in_u32(x+y));
            check(arm32 ? "vld1.32" : "ldr", 2*w, in_f32(x+y));
        }

        // VLD2     X       -       Load Two-Element Structures
        check(arm32 ? "vld2.32" : "ld2", 4*w, in_i32(x*2) + in_i32(x*2+1));
        check(arm32 ? "vld2.32" : "ld2", 4*w, in_u32(x*2) + in_u32(x*2+1));
        check(arm32 ? "vld2.32" : "ld2", 4*w, in_f32(x*2) + in_f32(x*2+1));
        check(arm32 ? "vld2.8"  : "ld2", 8*w, in_i8(x*2) + in_i8(x*2+1));
        check(arm32 ? "vld2.8"  : "ld2", 8*w, in_u8(x*2) + in_u8(x*2+1));
        check(arm32 ? "vld2.16" : "ld2", 4*w, in_i16(x*2) + in_i16(x*2+1));
        check(arm32 ? "vld2.16" : "ld2", 4*w, in_u16(x*2) + in_u16(x*2+1));


        // VLD3     X       -       Load Three-Element Structures
        check(arm32 ? "vld3.32" : "ld3", 4*w, in_i32(x*3+y));
        check(arm32 ? "vld3.32" : "ld3", 4*w, in_u32(x*3+y));
        check(arm32 ? "vld3.32" : "ld3", 4*w, in_f32(x*3+y));
        check(arm32 ? "vld3.8"  : "ld3", 8*w, in_i8(x*3+y));
        check(arm32 ? "vld3.8"  : "ld3", 8*w, in_u8(x*3+y));
        check(arm32 ? "vld3.16" : "ld3", 4*w, in_i16(x*3+y));
        check(arm32 ? "vld3.16" : "ld3", 4*w, in_u16(x*3+y));

        // VLD4     X       -       Load Four-Element Structures
        check(arm32 ? "vld4.32" : "ld4", 4*w, in_i32(x*4+y));
        check(arm32 ? "vld4.32" : "ld4", 4*w, in_u32(x*4+y));
        check(arm32 ? "vld4.32" : "ld4", 4*w, in_f32(x*4+y));
        check(arm32 ? "vld4.8"  : "ld4", 8*w, in_i8(x*4+y));
        check(arm32 ? "vld4.8"  : "ld4", 8*w, in_u8(x*4+y));
        check(arm32 ? "vld4.16" : "ld4", 4*w, in_i16(x*4+y));
        check(arm32 ? "vld4.16" : "ld4", 4*w, in_u16(x*4+y));

        // VLDM     X       F, D    Load Multiple Registers
        // VLDR     X       F, D    Load Single Register
        // We generally generate vld instead

        // VMAX     I, F    -       Maximum
        check(arm32 ? "vmax.s8" : "smax", 8*w, max(i8_1, i8_2));
        check(arm32 ? "vmax.u8" : "umax", 8*w, max(u8_1, u8_2));
        check(arm32 ? "vmax.s16" : "smax", 4*w, max(i16_1, i16_2));
        check(arm32 ? "vmax.u16" : "umax", 4*w, max(u16_1, u16_2));
        check(arm32 ? "vmax.s32" : "smax", 2*w, max(i32_1, i32_2));
        check(arm32 ? "vmax.u32" : "umax", 2*w, max(u32_1, u32_2));
        check(arm32 ? "vmax.f32" : "fmax", 2*w, max(f32_1, f32_2));

        // VMIN     I, F    -       Minimum
        check(arm32 ? "vmin.s8" : "smin", 8*w, min(i8_1, i8_2));
        check(arm32 ? "vmin.u8" : "umin", 8*w, min(u8_1, u8_2));
        check(arm32 ? "vmin.s16" : "smin", 4*w, min(i16_1, i16_2));
        check(arm32 ? "vmin.u16" : "umin", 4*w, min(u16_1, u16_2));
        check(arm32 ? "vmin.s32" : "smin", 2*w, min(i32_1, i32_2));
        check(arm32 ? "vmin.u32" : "umin", 2*w, min(u32_1, u32_2));
        check(arm32 ? "vmin.f32" : "fmin", 2*w, min(f32_1, f32_2));

        // VMLA     I, F    F, D    Multiply Accumulate
        check(arm32 ? "vmla.i8"  : "mla", 8*w, i8_1 + i8_2*i8_3);
        check(arm32 ? "vmla.i8"  : "mla", 8*w, u8_1 + u8_2*u8_3);
        check(arm32 ? "vmla.i16" : "mla", 4*w, i16_1 + i16_2*i16_3);
        check(arm32 ? "vmla.i16" : "mla", 4*w, u16_1 + u16_2*u16_3);
        check(arm32 ? "vmla.i32" : "mla", 2*w, i32_1 + i32_2*i32_3);
        check(arm32 ? "vmla.i32" : "mla", 2*w, u32_1 + u32_2*u32_3);
        if (w == 1 || w == 2) {
            // Older llvms don't always fuse this at non-native widths
            check(arm32 ? "vmla.f32" : "fmla", 2*w, f32_1 + f32_2*f32_3);
        }

        // VMLS     I, F    F, D    Multiply Subtract
        check(arm32 ? "vmls.i8"  : "mls", 8*w, i8_1 - i8_2*i8_3);
        check(arm32 ? "vmls.i8"  : "mls", 8*w, u8_1 - u8_2*u8_3);
        check(arm32 ? "vmls.i16" : "mls", 4*w, i16_1 - i16_2*i16_3);
        check(arm32 ? "vmls.i16" : "mls", 4*w, u16_1 - u16_2*u16_3);
        check(arm32 ? "vmls.i32" : "mls", 2*w, i32_1 - i32_2*i32_3);
        check(arm32 ? "vmls.i32" : "mls", 2*w, u32_1 - u32_2*u32_3);
        if (w == 1 || w == 2) {
            // Older llvms don't always fuse this at non-native widths
            check(arm32 ? "vmls.f32" : "fmls", 2*w, f32_1 - f32_2*f32_3);
        }

        // VMLAL    I       -       Multiply Accumulate Long
        check(arm32 ? "vmlal.s8"  : "smlal", 8*w, i16_1 + i16(i8_2)*i8_3);
        check(arm32 ? "vmlal.u8"  : "umlal", 8*w, u16_1 + u16(u8_2)*u8_3);
        check(arm32 ? "vmlal.s16" : "smlal", 4*w, i32_1 + i32(i16_2)*i16_3);
        check(arm32 ? "vmlal.u16" : "umlal", 4*w, u32_1 + u32(u16_2)*u16_3);
        check(arm32 ? "vmlal.s32" : "smlal", 2*w, i64_1 + i64(i32_2)*i32_3);
        check(arm32 ? "vmlal.u32" : "umlal", 2*w, u64_1 + u64(u32_2)*u32_3);

        // VMLSL    I       -       Multiply Subtract Long
        check(arm32 ? "vmlsl.s8"  : "smlsl", 8*w, i16_1 - i16(i8_2)*i8_3);
        check(arm32 ? "vmlsl.u8"  : "umlsl", 8*w, u16_1 - u16(u8_2)*u8_3);
        check(arm32 ? "vmlsl.s16" : "smlsl", 4*w, i32_1 - i32(i16_2)*i16_3);
        check(arm32 ? "vmlsl.u16" : "umlsl", 4*w, u32_1 - u32(u16_2)*u16_3);
        check(arm32 ? "vmlsl.s32" : "smlsl", 2*w, i64_1 - i64(i32_2)*i32_3);
        check(arm32 ? "vmlsl.u32" : "umlsl", 2*w, u64_1 - u64(u32_2)*u32_3);

        // VMOV     X       F, D    Move Register or Immediate
        // This is for loading immediates, which we won't do in the inner loop anyway

        // VMOVL    I       -       Move Long
        // For aarch64, llvm does a widening shift by 0 instead of using the sxtl instruction.
        check(arm32 ? "vmovl.s8"  : "sshll", 8*w, i16(i8_1));
        check(arm32 ? "vmovl.u8"  : "ushll", 8*w, u16(u8_1));
        check(arm32 ? "vmovl.u8"  : "ushll", 8*w, i16(u8_1));
        check(arm32 ? "vmovl.s16" : "sshll", 4*w, i32(i16_1));
        check(arm32 ? "vmovl.u16" : "ushll", 4*w, u32(u16_1));
        check(arm32 ? "vmovl.u16" : "ushll", 4*w, i32(u16_1));
        check(arm32 ? "vmovl.s32" : "sshll", 2*w, i64(i32_1));
        check(arm32 ? "vmovl.u32" : "ushll", 2*w, u64(u32_1));
        check(arm32 ? "vmovl.u32" : "ushll", 2*w, i64(u32_1));

        // VMOVN    I       -       Move and Narrow
        check(arm32 ? "vmovn.i16" : "xtn", 8*w, i8(i16_1));
        check(arm32 ? "vmovn.i16" : "xtn", 8*w, u8(u16_1));
        check(arm32 ? "vmovn.i32" : "xtn", 4*w, i16(i32_1));
        check(arm32 ? "vmovn.i32" : "xtn", 4*w, u16(u32_1));
        check(arm32 ? "vmovn.i64" : "xtn", 2*w, i32(i64_1));
        check(arm32 ? "vmovn.i64" : "xtn", 2*w, u32(u64_1));

        // VMRS     X       F, D    Move Advanced SIMD or VFP Register to ARM compute Engine
        // VMSR     X       F, D    Move ARM Core Register to Advanced SIMD or VFP
        // trust llvm to use this correctly

        // VMUL     I, F, P F, D    Multiply
        check(arm32 ? "vmul.f64" : "fmul", 2*w, f64_2*f64_1);
        check(arm32 ? "vmul.i8"  : "mul",  8*w, i8_2*i8_1);
        check(arm32 ? "vmul.i8"  : "mul",  8*w, u8_2*u8_1);
        check(arm32 ? "vmul.i16" : "mul",  4*w, i16_2*i16_1);
        check(arm32 ? "vmul.i16" : "mul",  4*w, u16_2*u16_1);
        check(arm32 ? "vmul.i32" : "mul",  2*w, i32_2*i32_1);
        check(arm32 ? "vmul.i32" : "mul",  2*w, u32_2*u32_1);
        check(arm32 ? "vmul.f32" : "fmul", 2*w, f32_2*f32_1);

        // VMULL    I, F, P -       Multiply Long
        check(arm32 ? "vmull.s8"  : "smull", 8*w, i16(i8_1)*i8_2);
        check(arm32 ? "vmull.u8"  : "umull", 8*w, u16(u8_1)*u8_2);
        check(arm32 ? "vmull.s16" : "smull", 4*w, i32(i16_1)*i16_2);
        check(arm32 ? "vmull.u16" : "umull", 4*w, u32(u16_1)*u16_2);
        check(arm32 ? "vmull.s32" : "smull", 2*w, i64(i32_1)*i32_2);
        check(arm32 ? "vmull.u32" : "umull", 2*w, u64(u32_1)*u32_2);

        // integer division by a constant should use fixed point unsigned
        // multiplication, which is done by using a widening multiply
        // followed by a narrowing
        check(arm32 ? "vmull.u8"  : "umull", 8*w, i8_1/37);
        check(arm32 ? "vmull.u8"  : "umull", 8*w, u8_1/37);
        check(arm32 ? "vmull.u16" : "umull", 4*w, i16_1/37);
        check(arm32 ? "vmull.u16" : "umull", 4*w, u16_1/37);
        check(arm32 ? "vmull.u32" : "umull", 2*w, i32_1/37);
        check(arm32 ? "vmull.u32" : "umull", 2*w, u32_1/37);

        // VMVN     X       -       Bitwise NOT
        // check("vmvn", ~bool1);

        // VNEG     I, F    F, D    Negate
        check(arm32 ? "vneg.s8"  : "neg", 8*w, -i8_1);
        check(arm32 ? "vneg.s16" : "neg", 4*w, -i16_1);
        check(arm32 ? "vneg.s32" : "neg", 2*w, -i32_1);
        check(arm32 ? "vneg.f32" : "fneg", 4*w, -f32_1);
        check(arm32 ? "vneg.f64" : "fneg", 2*w, -f64_1);

        // VNMLA    -       F, D    Negative Multiply Accumulate
        // VNMLS    -       F, D    Negative Multiply Subtract
        // VNMUL    -       F, D    Negative Multiply
        // These are vfp, not neon. They only work on scalars
        /*
          check("vnmla.f32", 4, -(f32_1 + f32_2*f32_3));
          check("vnmla.f64", 2, -(f64_1 + f64_2*f64_3));
          check("vnmls.f32", 4, -(f32_1 - f32_2*f32_3));
          check("vnmls.f64", 2, -(f64_1 - f64_2*f64_3));
          check("vnmul.f32", 4, -(f32_1*f32_2));
          check("vnmul.f64", 2, -(f64_1*f64_2));
        */

        // VORN     X       -       Bitwise OR NOT
        // check("vorn", bool1 | (~bool2));

        // VORR     X       -       Bitwise OR
        // check("vorr", bool1 | bool2);

        // VPADAL   I       -       Pairwise Add and Accumulate Long
        // VPADD    I, F    -       Pairwise Add
        // VPADDL   I       -       Pairwise Add Long
        // VPMAX    I, F    -       Pairwise Maximum
        // VPMIN    I, F    -       Pairwise Minimum
        // We don't do horizontal ops

        // VPOP     X       F, D    Pop from Stack
        // VPUSH    X       F, D    Push to Stack
        // Not used by us

        // VQABS    I       -       Saturating Absolute
        /* Of questionable value. Catching abs calls is annoying, and the
         * slow path is only one more op (for the max). */
        /*
          check("vqabs.s8", 16, abs(max(i8_1, -max_i8)));
          check("vqabs.s8", 8, abs(max(i8_1, -max_i8)));
          check("vqabs.s16", 8, abs(max(i16_1, -max_i16)));
          check("vqabs.s16", 4, abs(max(i16_1, -max_i16)));
          check("vqabs.s32", 4, abs(max(i32_1, -max_i32)));
          check("vqabs.s32", 2, abs(max(i32_1, -max_i32)));
        */

        // VQADD    I       -       Saturating Add
        check(arm32 ? "vqadd.s8"  : "sqadd", 8*w,  i8c(i16(i8_1)  + i16(i8_2)));
        check(arm32 ? "vqadd.s16" : "sqadd", 4*w, i16c(i32(i16_1) + i32(i16_2)));
        check(arm32 ? "vqadd.s32" : "sqadd", 2*w, i32c(i64(i32_1) + i64(i32_2)));

        check(arm32 ? "vqadd.u8"  : "uqadd", 8*w,  u8(min(u16(u8_1)  + u16(u8_2),  max_u8)));
        check(arm32 ? "vqadd.u16" : "uqadd", 4*w, u16(min(u32(u16_1) + u32(u16_2), max_u16)));

        // Check the case where we add a constant that could be narrowed
        check(arm32 ? "vqadd.u8"  : "uqadd", 8*w,  u8(min(u16(u8_1)  + 17,  max_u8)));
        check(arm32 ? "vqadd.u16" : "uqadd", 4*w, u16(min(u32(u16_1) + 17, max_u16)));

        // Can't do larger ones because we only have i32 constants

        // VQDMLAL  I       -       Saturating Double Multiply Accumulate Long
        // VQDMLSL  I       -       Saturating Double Multiply Subtract Long
        // VQDMULH  I       -       Saturating Doubling Multiply Returning High Half
        // VQDMULL  I       -       Saturating Doubling Multiply Long
        // Not sure why I'd use these

        // VQMOVN   I       -       Saturating Move and Narrow
        check(arm32 ? "vqmovn.s16" : "sqxtn", 8*w,  i8c(i16_1));
        check(arm32 ? "vqmovn.s32" : "sqxtn", 4*w, i16c(i32_1));
        check(arm32 ? "vqmovn.s64" : "sqxtn", 2*w, i32c(i64_1));
        check(arm32 ? "vqmovn.u16" : "uqxtn", 8*w,  u8(min(u16_1, max_u8)));
        check(arm32 ? "vqmovn.u32" : "uqxtn", 4*w, u16(min(u32_1, max_u16)));
        check(arm32 ? "vqmovn.u64" : "uqxtn", 2*w, u32(min(u64_1, max_u32)));

        // VQMOVUN  I       -       Saturating Move and Unsigned Narrow
        check(arm32 ? "vqmovun.s16" : "sqxtun", 8*w, u8c(i16_1));
        check(arm32 ? "vqmovun.s32" : "sqxtun", 4*w, u16c(i32_1));
        check(arm32 ? "vqmovun.s64" : "sqxtun", 2*w, u32c(i64_1));

        // VQNEG    I       -       Saturating Negate
        check(arm32 ? "vqneg.s8" : "sqneg",  8*w, -max(i8_1,  -max_i8));
        check(arm32 ? "vqneg.s16" : "sqneg", 4*w, -max(i16_1, -max_i16));
        check(arm32 ? "vqneg.s32" : "sqneg", 2*w, -max(i32_1, -max_i32));

        // VQRDMULH I       -       Saturating Rounding Doubling Multiply Returning High Half
        // VQRSHL   I       -       Saturating Rounding Shift Left
        // VQRSHRN  I       -       Saturating Rounding Shift Right Narrow
        // VQRSHRUN I       -       Saturating Rounding Shift Right Unsigned Narrow
        // We use the non-rounding form of these (at worst we do an extra add)

        // VQSHL    I       -       Saturating Shift Left
        check(arm32 ? "vqshl.s8"  : "sqshl", 8*w,  i8c(i16(i8_1)*16));
        check(arm32 ? "vqshl.s16" : "sqshl", 4*w, i16c(i32(i16_1)*16));
        check(arm32 ? "vqshl.s32" : "sqshl", 2*w, i32c(i64(i32_1)*16));
        check(arm32 ? "vqshl.u8"  : "uqshl",  8*w,  u8(min(u16(u8_1 )*16, max_u8)));
        check(arm32 ? "vqshl.u16" : "uqshl", 4*w, u16(min(u32(u16_1)*16, max_u16)));
        check(arm32 ? "vqshl.u32" : "uqshl", 2*w, u32(min(u64(u32_1)*16, max_u32)));

        // VQSHLU   I       -       Saturating Shift Left Unsigned
        check(arm32 ? "vqshlu.s8"  : "sqshlu", 8*w,  u8c(i16(i8_1)*16));
        check(arm32 ? "vqshlu.s16" : "sqshlu", 4*w, u16c(i32(i16_1)*16));
        check(arm32 ? "vqshlu.s32" : "sqshlu", 2*w, u32c(i64(i32_1)*16));


        // VQSHRN   I       -       Saturating Shift Right Narrow
        // VQSHRUN  I       -       Saturating Shift Right Unsigned Narrow
        check(arm32 ? "vqshrn.s64"  : "sqshrn",  2*w, i32c(i64_1/16));
        check(arm32 ? "vqshrun.s64" : "sqshrun", 2*w, u32c(i64_1/16));
        check(arm32 ? "vqshrn.u16"  : "uqshrn", 8*w,  u8(min(u16_1/16, max_u8)));
        check(arm32 ? "vqshrn.u32"  : "uqshrn", 4*w, u16(min(u32_1/16, max_u16)));
        check(arm32 ? "vqshrn.u64"  : "uqshrn", 2*w, u32(min(u64_1/16, max_u32)));

        // VQSUB    I       -       Saturating Subtract
        check(arm32 ? "vqsub.s8"  : "sqsub", 8*w,  i8c(i16(i8_1)  - i16(i8_2)));
        check(arm32 ? "vqsub.s16" : "sqsub", 4*w, i16c(i32(i16_1) - i32(i16_2)));
        check(arm32 ? "vqsub.s32" : "sqsub", 2*w, i32c(i64(i32_1) - i64(i32_2)));

        // N.B. Saturating subtracts are expressed by widening to a *signed* type
        check(arm32 ? "vqsub.u8"  : "uqsub",  8*w,  u8c(i16(u8_1)  - i16(u8_2)));
        check(arm32 ? "vqsub.u16" : "uqsub", 4*w, u16c(i32(u16_1) - i32(u16_2)));
        check(arm32 ? "vqsub.u32" : "uqsub", 2*w, u32c(i64(u32_1) - i64(u32_2)));

        // VRADDHN  I       -       Rounding Add and Narrow Returning High Half
        /* No rounding ops
           check("vraddhn.i16", 8, i8((i16_1 + i16_2 + 128)/256));
           check("vraddhn.i16", 8, u8((u16_1 + u16_2 + 128)/256));
           check("vraddhn.i32", 4, i16((i32_1 + i32_2 + 32768)/65536));
           check("vraddhn.i32", 4, u16((u32_1 + u32_2 + 32768)/65536));
        */

        // VRECPE   I, F    -       Reciprocal Estimate
        check(arm32 ? "vrecpe.f32" : "frecpe", 2*w, fast_inverse(f32_1));

        // VRECPS   F       -       Reciprocal Step
        check(arm32 ? "vrecps.f32" : "frecps", 2*w, fast_inverse(f32_1));

        // VREV16   X       -       Reverse in Halfwords
        // VREV32   X       -       Reverse in Words
        // VREV64   X       -       Reverse in Doublewords

        // These reverse within each halfword, word, and doubleword
        // respectively. Sometimes llvm generates them, and sometimes
        // it generates vtbl instructions.

        // VRHADD   I       -       Rounding Halving Add
        check(arm32 ? "vrhadd.s8"  : "srhadd", 8*w,  i8((i16(i8_1 ) + i16(i8_2 ) + 1)/2));
        check(arm32 ? "vrhadd.u8"  : "urhadd", 8*w,  u8((u16(u8_1 ) + u16(u8_2 ) + 1)/2));
        check(arm32 ? "vrhadd.s16" : "srhadd", 4*w, i16((i32(i16_1) + i32(i16_2) + 1)/2));
        check(arm32 ? "vrhadd.u16" : "urhadd", 4*w, u16((u32(u16_1) + u32(u16_2) + 1)/2));
        check(arm32 ? "vrhadd.s32" : "srhadd", 2*w, i32((i64(i32_1) + i64(i32_2) + 1)/2));
        check(arm32 ? "vrhadd.u32" : "urhadd", 2*w, u32((u64(u32_1) + u64(u32_2) + 1)/2));

        // VRSHL    I       -       Rounding Shift Left
        // VRSHR    I       -       Rounding Shift Right
        // VRSHRN   I       -       Rounding Shift Right Narrow
        // We use the non-rounding forms of these

        // VRSQRTE  I, F    -       Reciprocal Square Root Estimate
        check(arm32 ? "vrsqrte.f32" : "frsqrte", 4*w, fast_inverse_sqrt(f32_1));

        // VRSQRTS  F       -       Reciprocal Square Root Step
        check(arm32 ? "vrsqrts.f32" : "frsqrts", 4*w, fast_inverse_sqrt(f32_1));

        // VRSRA    I       -       Rounding Shift Right and Accumulate
        // VRSUBHN  I       -       Rounding Subtract and Narrow Returning High Half
        // Boo rounding ops

        // VSHL     I       -       Shift Left
        check(arm32 ? "vshl.i64" : "shl", 2*w, i64_1*16);
        check(arm32 ? "vshl.i8"  : "shl", 8*w,  i8_1*16);
        check(arm32 ? "vshl.i16" : "shl", 4*w, i16_1*16);
        check(arm32 ? "vshl.i32" : "shl", 2*w, i32_1*16);
        check(arm32 ? "vshl.i64" : "shl", 2*w, u64_1*16);
        check(arm32 ? "vshl.i8"  : "shl", 8*w,  u8_1*16);
        check(arm32 ? "vshl.i16" : "shl", 4*w, u16_1*16);
        check(arm32 ? "vshl.i32" : "shl", 2*w, u32_1*16);


        // VSHLL    I       -       Shift Left Long
        check(arm32 ? "vshll.s8"  : "sshll", 8*w, i16(i8_1)*16);
        check(arm32 ? "vshll.s16" : "sshll", 4*w, i32(i16_1)*16);
        check(arm32 ? "vshll.s32" : "sshll", 2*w, i64(i32_1)*16);
        check(arm32 ? "vshll.u8"  : "ushll", 8*w, u16(u8_1)*16);
        check(arm32 ? "vshll.u16" : "ushll", 4*w, u32(u16_1)*16);
        check(arm32 ? "vshll.u32" : "ushll", 2*w, u64(u32_1)*16);

        // VSHR     I	-	Shift Right
        check(arm32 ? "vshr.s64" : "sshr", 2*w, i64_1/16);
        check(arm32 ? "vshr.s8"  : "sshr", 8*w,  i8_1/16);
        check(arm32 ? "vshr.s16" : "sshr", 4*w, i16_1/16);
        check(arm32 ? "vshr.s32" : "sshr", 2*w, i32_1/16);
        check(arm32 ? "vshr.u64" : "ushr", 2*w, u64_1/16);
        check(arm32 ? "vshr.u8"  : "ushr", 8*w,  u8_1/16);
        check(arm32 ? "vshr.u16" : "ushr", 4*w, u16_1/16);
        check(arm32 ? "vshr.u32" : "ushr", 2*w, u32_1/16);

        // VSHRN	I	-	Shift Right Narrow
        check(arm32 ? "vshrn.i16" : "shrn", 8*w,  i8(i16_1/256));
        check(arm32 ? "vshrn.i32" : "shrn", 4*w, i16(i32_1/65536));
        check(arm32 ? "vshrn.i16" : "shrn", 8*w,  u8(u16_1/256));
        check(arm32 ? "vshrn.i32" : "shrn", 4*w, u16(u32_1/65536));
        check(arm32 ? "vshrn.i16" : "shrn", 8*w,  i8(i16_1/16));
        check(arm32 ? "vshrn.i32" : "shrn", 4*w, i16(i32_1/16));
        check(arm32 ? "vshrn.i16" : "shrn", 8*w,  u8(u16_1/16));
        check(arm32 ? "vshrn.i32" : "shrn", 4*w, u16(u32_1/16));

        // VSLI	X	-	Shift Left and Insert
        // I guess this could be used for (x*256) | (y & 255)? We don't do bitwise ops on integers, so skip it.

        // VSQRT	-	F, D	Square Root
        check(arm32 ? "vsqrt.f32" : "fsqrt", 4*w, sqrt(f32_1));
        check(arm32 ? "vsqrt.f64" : "fsqrt", 2*w, sqrt(f64_1));

        // VSRA	I	-	Shift Right and Accumulate
        check(arm32 ? "vsra.s64" : "ssra", 2*w, i64_2 + i64_1/16);
        check(arm32 ? "vsra.s8"  : "ssra", 8*w,  i8_2 + i8_1/16);
        check(arm32 ? "vsra.s16" : "ssra", 4*w, i16_2 + i16_1/16);
        check(arm32 ? "vsra.s32" : "ssra", 2*w, i32_2 + i32_1/16);
        check(arm32 ? "vsra.u64" : "usra", 2*w, u64_2 + u64_1/16);
        check(arm32 ? "vsra.u8"  : "usra", 8*w,  u8_2 + u8_1/16);
        check(arm32 ? "vsra.u16" : "usra", 4*w, u16_2 + u16_1/16);
        check(arm32 ? "vsra.u32" : "usra", 2*w, u32_2 + u32_1/16);

        // VSRI	X	-	Shift Right and Insert
        // See VSLI


        // VSUB	I, F	F, D	Subtract
        check(arm32 ? "vsub.i64" : "sub",  2*w, i64_1 - i64_2);
        check(arm32 ? "vsub.i64" : "sub",  2*w, u64_1 - u64_2);
        check(arm32 ? "vsub.f32" : "fsub", 4*w, f32_1 - f32_2);
        check(arm32 ? "vsub.i8"  : "sub",  8*w,  i8_1 - i8_2);
        check(arm32 ? "vsub.i8"  : "sub",  8*w,  u8_1 - u8_2);
        check(arm32 ? "vsub.i16" : "sub",  4*w, i16_1 - i16_2);
        check(arm32 ? "vsub.i16" : "sub",  4*w, u16_1 - u16_2);
        check(arm32 ? "vsub.i32" : "sub",  2*w, i32_1 - i32_2);
        check(arm32 ? "vsub.i32" : "sub",  2*w, u32_1 - u32_2);
        check(arm32 ? "vsub.f32" : "fsub", 2*w, f32_1 - f32_2);

        // VSUBHN	I	-	Subtract and Narrow
        check(arm32 ? "vsubhn.i16" : "subhn", 8*w,  i8((i16_1 - i16_2)/256));
        check(arm32 ? "vsubhn.i16" : "subhn", 8*w,  u8((u16_1 - u16_2)/256));
        check(arm32 ? "vsubhn.i32" : "subhn", 4*w, i16((i32_1 - i32_2)/65536));
        check(arm32 ? "vsubhn.i32" : "subhn", 4*w, u16((u32_1 - u32_2)/65536));

        // VSUBL	I	-	Subtract Long
        check(arm32 ? "vsubl.s8"  : "ssubl", 8*w, i16(i8_1)  - i16(i8_2));
        check(arm32 ? "vsubl.u8"  : "usubl", 8*w, u16(u8_1)  - u16(u8_2));
        check(arm32 ? "vsubl.s16" : "ssubl", 4*w, i32(i16_1) - i32(i16_2));
        check(arm32 ? "vsubl.u16" : "usubl", 4*w, u32(u16_1) - u32(u16_2));
        check(arm32 ? "vsubl.s32" : "ssubl", 2*w, i64(i32_1) - i64(i32_2));
        check(arm32 ? "vsubl.u32" : "usubl", 2*w, u64(u32_1) - u64(u32_2));

        // VSUBW	I	-	Subtract Wide
        check(arm32 ? "vsubw.s8"  : "ssubw", 8*w, i16_1 - i8_1);
        check(arm32 ? "vsubw.u8"  : "usubw", 8*w, u16_1 - u8_1);
        check(arm32 ? "vsubw.s16" : "ssubw", 4*w, i32_1 - i16_1);
        check(arm32 ? "vsubw.u16" : "usubw", 4*w, u32_1 - u16_1);
        check(arm32 ? "vsubw.s32" : "ssubw", 2*w, i64_1 - i32_1);
        check(arm32 ? "vsubw.u32" : "usubw", 2*w, u64_1 - u32_1);

        // VST1	X	-	Store single-element structures
        check(arm32 ? "vst1.8" : "st", 8*w, i8_1);

    }

    // VST2	X	-	Store two-element structures
    for (int sign = 0; sign <= 1; sign++) {
        for (int width = 128; width <= 128*4; width *= 2) {
            for (int bits = 8; bits < 64; bits *= 2) {
                if (width <= bits*2) continue;
                Func tmp1, tmp2;
                tmp1(x) = cast(sign ? Int(bits) : UInt(bits), x);
                tmp1.compute_root();
                tmp2(x, y) = select(x%2 == 0, tmp1(x/2), tmp1(x/2 + 16));
                tmp2.compute_root().vectorize(x, width/bits);
                string op = "vst2." + std::to_string(bits);
                check(arm32 ? op : string("st2"), width/bits, tmp2(0, 0) + tmp2(0, 63));
            }
        }
    }

    // Also check when the two expressions interleaved have a common
    // subexpression, which results in a vector var being lifted out.
    for (int sign = 0; sign <= 1; sign++) {
        for (int width = 128; width <= 128*4; width *= 2) {
            for (int bits = 8; bits < 64; bits *= 2) {
                if (width <= bits*2) continue;
                Func tmp1, tmp2;
                tmp1(x) = cast(sign ? Int(bits) : UInt(bits), x);
                tmp1.compute_root();
                Expr e = (tmp1(x/2)*2 + 7)/4;
                tmp2(x, y) = select(x%2 == 0, e*3, e + 17);
                tmp2.compute_root().vectorize(x, width/bits);
                string op = "vst2." + std::to_string(bits);
                check(arm32 ? op : string("st2"), width/bits, tmp2(0, 0) + tmp2(0, 127));
            }
        }
    }

    // VST3	X	-	Store three-element structures
    for (int sign = 0; sign <= 1; sign++) {
        for (int width = 192; width <= 192*4; width *= 2) {
            for (int bits = 8; bits < 64; bits *= 2) {
                if (width <= bits*3) continue;
                Func tmp1, tmp2;
                tmp1(x) = cast(sign ? Int(bits) : UInt(bits), x);
                tmp1.compute_root();
                tmp2(x, y) = select(x%3 == 0, tmp1(x/3),
                                    x%3 == 1, tmp1(x/3 + 16),
                                    tmp1(x/3 + 32));
                tmp2.compute_root().vectorize(x, width/bits);
                string op = "vst3." + std::to_string(bits);
                check(arm32 ? op : string("st3"), width/bits, tmp2(0, 0) + tmp2(0, 127));
            }
        }
    }

    // VST4	X	-	Store four-element structures
    for (int sign = 0; sign <= 1; sign++) {
        for (int width = 256; width <= 256*4; width *= 2) {
            for (int bits = 8; bits < 64; bits *= 2) {
                if (width <= bits*4) continue;
                Func tmp1, tmp2;
                tmp1(x) = cast(sign ? Int(bits) : UInt(bits), x);
                tmp1.compute_root();
                tmp2(x, y) = select(x%4 == 0, tmp1(x/4),
                                    x%4 == 1, tmp1(x/4 + 16),
                                    x%4 == 2, tmp1(x/4 + 32),
                                    tmp1(x/4 + 48));
                tmp2.compute_root().vectorize(x, width/bits);
                string op = "vst4." + std::to_string(bits);
                check(arm32 ? op : string("st4"), width/bits, tmp2(0, 0) + tmp2(0, 127));
            }
        }
    }

    // VSTM	X	F, D	Store Multiple Registers
    // VSTR	X	F, D	Store Register
    // we trust llvm to use these

    // VSWP	I	-	Swap Contents
    // Swaps the contents of two registers. Not sure why this would be useful.

    // VTBL	X	-	Table Lookup
    // Arm's version of shufps. Allows for arbitrary permutations of a
    // 64-bit vector. We typically use vrev variants instead.

    // VTBX	X	-	Table Extension
    // Like vtbl, but doesn't change any elements where the index was
    // out of bounds. Not sure how we'd use this.

    // VTRN	X	-	Transpose
    // Swaps the even elements of one vector with the odd elements of
    // another. Not useful for us.

    // VTST	I	-	Test Bits
    // check("vtst.32", 4, (bool1 & bool2) != 0);

    // VUZP	X	-	Unzip
    // VZIP	X	-	Zip
    // Interleave or deinterleave two vectors. Given that we use
    // interleaving loads and stores, it's hard to hit this op with
    // halide.
}

void check_hvx_all() {
    Expr f32_1 = in_f32(x), f32_2 = in_f32(x+16), f32_3 = in_f32(x+32);
    Expr f64_1 = in_f64(x), f64_2 = in_f64(x+16), f64_3 = in_f64(x+32);
    Expr i8_1  = in_i8(x),  i8_2  = in_i8(x+16),  i8_3  = in_i8(x+32);
    Expr u8_1  = in_u8(x),  u8_2  = in_u8(x+16),  u8_3  = in_u8(x+32);
    Expr u8_even = in_u8(2*x), u8_odd = in_u8(2*x+1);
    Expr i16_1 = in_i16(x), i16_2 = in_i16(x+16), i16_3 = in_i16(x+32);
    Expr u16_1 = in_u16(x), u16_2 = in_u16(x+16), u16_3 = in_u16(x+32);
    Expr i32_1 = in_i32(x), i32_2 = in_i32(x+16), i32_3 = in_i32(x+32);
    Expr u32_1 = in_u32(x), u32_2 = in_u32(x+16), u32_3 = in_u32(x+32);
    Expr i64_1 = in_i64(x), i64_2 = in_i64(x+16), i64_3 = in_i64(x+32);
    Expr u64_1 = in_u64(x), u64_2 = in_u64(x+16), u64_3 = in_u64(x+32);
    Expr bool_1 = (f32_1 > 0.3f), bool_2 = (f32_1 < -0.3f), bool_3 = (f32_1 != -0.34f);

    int hvx_width = 0;
    if (target.has_feature(Target::HVX_64)) {
        hvx_width = 64;
    } else if (target.has_feature(Target::HVX_128)) {
        hvx_width = 128;
    }

    check("vzxt(v*.ub)", hvx_width/1, u16(u8_1));
    check("vzxt(v*.uh)", hvx_width/2, u32(u16_1));
    check("vsxt(v*.b)", hvx_width/1, i16(i8_1));
    check("vsxt(v*.h)", hvx_width/2, i32(i16_1));

    check("vadd(v*.b,v*.b)", hvx_width/1, u8_1 + u8_2);
    check("vadd(v*.h,v*.h)", hvx_width/2, u16_1 + u16_2);
    check("vadd(v*.w,v*.w)", hvx_width/4, u32_1 + u32_2);
    check("vadd(v*.b,v*.b)", hvx_width/1, i8_1 + i8_2);
    check("vadd(v*.h,v*.h)", hvx_width/2, i16_1 + i16_2);
    check("vadd(v*.w,v*.w)", hvx_width/4, i32_1 + i32_2);
    check("vadd(v*.ub,v*.ub):sat", hvx_width/1, u8c(u16(u8_1 + u16(u8_2))));
    check("vadd(v*.uh,v*.uh):sat", hvx_width/2, u16c(u32(u16_1 + u32(u16_2))));
    check("vadd(v*.h,v*.h):sat", hvx_width/2, i16c(i32(i16_1 + i32(i16_2))));
    check("vadd(v*.w,v*.w):sat", hvx_width/4, i32c(i64(i32_1 + i64(i32_2))));

    check("vsub(v*.b,v*.b)", hvx_width/1, u8_1 - u8_2);
    check("vsub(v*.h,v*.h)", hvx_width/2, u16_1 - u16_2);
    check("vsub(v*.w,v*.w)", hvx_width/4, u32_1 - u32_2);
    check("vsub(v*.b,v*.b)", hvx_width/1, i8_1 - i8_2);
    check("vsub(v*.h,v*.h)", hvx_width/2, i16_1 - i16_2);
    check("vsub(v*.w,v*.w)", hvx_width/4, i32_1 - i32_2);
    check("vsub(v*.ub,v*.ub):sat", hvx_width/1, u8c(i16(u8_1 - i16(u8_2))));
    check("vsub(v*.uh,v*.uh):sat", hvx_width/2, u16c(i32(u16_1 - i32(u16_2))));
    check("vsub(v*.h,v*.h):sat", hvx_width/2, i16c(i32(i16_1 - i32(i16_2))));
    check("vsub(v*.w,v*.w):sat", hvx_width/4, i32c(i64(i32_1 - i64(i32_2))));

    // Double vector versions of the above
    check("vadd(v*:*.b,v*:*.b)", hvx_width*2, u8_1 + u8_2);
    check("vadd(v*:*.h,v*:*.h)", hvx_width/1, u16_1 + u16_2);
    check("vadd(v*:*.w,v*:*.w)", hvx_width/2, u32_1 + u32_2);
    check("vadd(v*:*.b,v*:*.b)", hvx_width*2, i8_1 + i8_2);
    check("vadd(v*:*.h,v*:*.h)", hvx_width/1, i16_1 + i16_2);
    check("vadd(v*:*.w,v*:*.w)", hvx_width/2, i32_1 + i32_2);
    check("vadd(v*:*.ub,v*:*.ub):sat", hvx_width*2, u8c(u16(u8_1 + u16(u8_2))));
    check("vadd(v*:*.uh,v*:*.uh):sat", hvx_width/1, u16c(u32(u16_1 + u32(u16_2))));
    check("vadd(v*:*.h,v*:*.h):sat", hvx_width/1, i16c(i32(i16_1 + i32(i16_2))));
    check("vadd(v*:*.w,v*:*.w):sat", hvx_width/2, i32c(i64(i32_1 + i64(i32_2))));

    check("vsub(v*:*.b,v*:*.b)", hvx_width*2, u8_1 - u8_2);
    check("vsub(v*:*.h,v*:*.h)", hvx_width/1, u16_1 - u16_2);
    check("vsub(v*:*.w,v*:*.w)", hvx_width/2, u32_1 - u32_2);
    check("vsub(v*:*.b,v*:*.b)", hvx_width*2, i8_1 - i8_2);
    check("vsub(v*:*.h,v*:*.h)", hvx_width/1, i16_1 - i16_2);
    check("vsub(v*:*.w,v*:*.w)", hvx_width/2, i32_1 - i32_2);
    check("vsub(v*:*.ub,v*:*.ub):sat", hvx_width*2, u8c(i16(u8_1 - i16(u8_2))));
    check("vsub(v*:*.uh,v*:*.uh):sat", hvx_width/1, u16c(i32(u16_1 - i32(u16_2))));
    check("vsub(v*:*.h,v*:*.h):sat", hvx_width/1, i16c(i32(i16_1 - i32(i16_2))));
    check("vsub(v*:*.w,v*:*.w):sat", hvx_width/2, i32c(i64(i32_1 - i64(i32_2))));

    check("vavg(v*.ub,v*.ub)", hvx_width/1, u8((u16(u8_1) + u16(u8_2))/2));
    check("vavg(v*.ub,v*.ub):rnd", hvx_width/1, u8((u16(u8_1) + u16(u8_2) + 1)/2));
    check("vavg(v*.uh,v*.uh)", hvx_width/2, u16((u32(u16_1) + u32(u16_2))/2));
    check("vavg(v*.uh,v*.uh):rnd", hvx_width/2, u16((u32(u16_1) + u32(u16_2) + 1)/2));
    check("vavg(v*.h,v*.h)", hvx_width/2, i16((i32(i16_1) + i32(i16_2))/2));
    check("vavg(v*.h,v*.h):rnd", hvx_width/2, i16((i32(i16_1) + i32(i16_2) + 1)/2));
    check("vavg(v*.w,v*.w)", hvx_width/4, i32((i64(i32_1) + i64(i32_2))/2));
    check("vavg(v*.w,v*.w):rnd", hvx_width/4, i32((i64(i32_1) + i64(i32_2) + 1)/2));
    check("vnavg(v*.ub,v*.ub)", hvx_width/1, u8c((i16(u8_1) - i16(u8_2))/2));
    check("vnavg(v*.h,v*.h)", hvx_width/2, i16c((i32(i16_1) - i32(i16_2))/2));
    check("vnavg(v*.w,v*.w)", hvx_width/4, i32c((i64(i32_1) - i64(i32_2))/2));

    check("vlsr(v*.h,v*.h)", hvx_width/2, u16_1 >> u16_2);
    check("vlsr(v*.w,v*.w)", hvx_width/4, u32_1 >> u32_2);
    check("vasr(v*.h,v*.h)", hvx_width/2, i16_1 >> i16_2);
    check("vasr(v*.w,v*.w)", hvx_width/4, i32_1 >> i32_2);
    check("vasl(v*.h,v*.h)", hvx_width/2, u16_1 << u16_2);
    check("vasl(v*.w,v*.w)", hvx_width/4, u32_1 << u32_2);
    check("vasl(v*.h,v*.h)", hvx_width/2, i16_1 << i16_2);
    check("vasl(v*.w,v*.w)", hvx_width/4, i32_1 << i32_2);

    // The scalar lsr generates uh/uw, while the vector version just generates h/w.
    check("vlsr(v*.uh,r*)", hvx_width/2, u16_1 >> in_u16(0));
    check("vlsr(v*.uw,r*)", hvx_width/4, u32_1 >> in_u32(0));
    check("vasr(v*.h,r*)", hvx_width/2, i16_1 >> in_i16(0));
    check("vasr(v*.w,r*)", hvx_width/4, i32_1 >> in_i32(0));
    check("vasl(v*.h,r*)", hvx_width/2, u16_1 << in_u16(0));
    check("vasl(v*.w,r*)", hvx_width/4, u32_1 << in_u32(0));
    check("vasl(v*.h,r*)", hvx_width/2, i16_1 << in_i16(0));
    check("vasl(v*.w,r*)", hvx_width/4, i32_1 << in_i32(0));

    // Don't have 8 bit shifts on hexagon.
#if 0
    check("vlsr(v*.b,v*.b)", hvx_width/1, u8_1 >> u8_2);
    check("vasr(v*.b,v*.b)", hvx_width/1, i8_1 >> i8_2);
    check("vasl(v*.b,v*.b)", hvx_width/1, u8_1 << u8_2);
    check("vasl(v*.b,v*.b)", hvx_width/1, i8_1 << i8_2);
    check("vlsr(v*.ub,v*.ub)", hvx_width/1, u8_1 >> in_u8_2(0));
    check("vasr(v*.b,v*.b)", hvx_width/1, i8_1 >> in_i8_2(0));
    check("vasl(v*.ub,v*.ub)", hvx_width/1, u8_1 << in_u8_2(0));
    check("vasl(v*.b,v*.b)", hvx_width/1, i8_1 << in_i8_2(0));
#endif

    check("vshuffe(v*.b,v*.b)", hvx_width/1, u8(u16_1));
    check("vshuffe(v*.h,v*.h)", hvx_width/2, u16(u32_1));
    check("vsat(v*.h,v*.h)", hvx_width/1, u8c(i16_1));
    check("vpack(v*.w,v*.w)", hvx_width/2, u16c(i32_1));
#if 0
    // Unknown LLVM assert, must be a boneheaded bug somewhere.
    check("vpack(v*.h,v*.h)", hvx_width/1, i8c(i16_1));
#endif
    check("vsat(v*.w,v*.w)", hvx_width/2, i16c(i32_1));
    check("vshuffo(v*.b,v*.b)", hvx_width/1, u8(u16_1 >> 8));
    check("vshuffo(v*.h,v*.h)", hvx_width/2, u16(u32_1 >> 16));

    check("vshuff(v*,v*,r*)", hvx_width*2, select((x%2) == 0, in_u8(x/2), in_u8((x+16)/2)));
    check("vshuff(v*,v*,r*)", hvx_width*2, select((x%2) == 0, in_i8(x/2), in_i8((x+16)/2)));
    check("vshuff(v*,v*,r*)", (hvx_width*2)/2, select((x%2) == 0, in_u16(x/2), in_u16((x+16)/2)));
    check("vshuff(v*,v*,r*)", (hvx_width*2)/2, select((x%2) == 0, in_i16(x/2), in_i16((x+16)/2)));
    check("vshuff(v*,v*,r*)", (hvx_width*2)/4, select((x%2) == 0, in_u32(x/2), in_u32((x+16)/2)));
    check("vshuff(v*,v*,r*)", (hvx_width*2)/4, select((x%2) == 0, in_i32(x/2), in_i32((x+16)/2)));
#if 0
    // I *think* this is failing in the non-vectorized reference case
    // due to ridiculous shuffling being generated.
    check("vshuff(v*,v*,r*)", hvx_width*2, select((x%2) == 0, u8(x/2), u8(x/2)));
    check("vshuff(v*,v*,r*)", hvx_width*2, select((x%2) == 0, i8(x/2), i8(x/2)));
    check("vshuff(v*,v*,r*)", (hvx_width*2)/2, select((x%2) == 0, u16(x/2), u16(x/2)));
    check("vshuff(v*,v*,r*)", (hvx_width*2)/2, select((x%2) == 0, i16(x/2), i16(x/2)));
    check("vshuff(v*,v*,r*)", (hvx_width*2)/4, select((x%2) == 0, u32(x/2), u32(x/2)));
    check("vshuff(v*,v*,r*)", (hvx_width*2)/4, select((x%2) == 0, i32(x/2), i32(x/2)));
#endif

    check("vmax(v*.ub,v*.ub)", hvx_width/1, max(u8_1, u8_2));
    check("vmax(v*.uh,v*.uh)", hvx_width/2, max(u16_1, u16_2));
    check("vmax(v*.h,v*.h)", hvx_width/2, max(i16_1, i16_2));
    check("vmax(v*.w,v*.w)", hvx_width/4, max(i32_1, i32_2));

    check("vmin(v*.ub,v*.ub)", hvx_width/1, min(u8_1, u8_2));
    check("vmin(v*.uh,v*.uh)", hvx_width/2, min(u16_1, u16_2));
    check("vmin(v*.h,v*.h)", hvx_width/2, min(i16_1, i16_2));
    check("vmin(v*.w,v*.w)", hvx_width/4, min(i32_1, i32_2));

    check("vcmp.gt(v*.b,v*.b)", hvx_width/1, select(i8_1 < i8_2, i8_1, i8_2));
    check("vcmp.gt(v*.ub,v*.ub)", hvx_width/1, select(u8_1 < u8_2, u8_1, u8_2));
    check("vcmp.gt(v*.h,v*.h)", hvx_width/2, select(i16_1 < i16_2, i16_1, i16_2));
    check("vcmp.gt(v*.uh,v*.uh)", hvx_width/2, select(u16_1 < u16_2, u16_1, u16_2));
    check("vcmp.gt(v*.w,v*.w)", hvx_width/4, select(i32_1 < i32_2, i32_1, i32_2));
    check("vcmp.gt(v*.uw,v*.uw)", hvx_width/4, select(u32_1 < u32_2, u32_1, u32_2));

    check("vcmp.gt(v*.b,v*.b)", hvx_width/1, select(i8_1 > i8_2, i8_1, i8_2));
    check("vcmp.gt(v*.ub,v*.ub)", hvx_width/1, select(u8_1 > u8_2, u8_1, u8_2));
    check("vcmp.gt(v*.h,v*.h)", hvx_width/2, select(i16_1 > i16_2, i16_1, i16_2));
    check("vcmp.gt(v*.uh,v*.uh)", hvx_width/2, select(u16_1 > u16_2, u16_1, u16_2));
    check("vcmp.gt(v*.w,v*.w)", hvx_width/4, select(i32_1 > i32_2, i32_1, i32_2));
    check("vcmp.gt(v*.uw,v*.uw)", hvx_width/4, select(u32_1 > u32_2, u32_1, u32_2));

    check("vcmp.gt(v*.b,v*.b)", hvx_width/1, select(i8_1 <= i8_2, i8_1, i8_2));
    check("vcmp.gt(v*.ub,v*.ub)", hvx_width/1, select(u8_1 <= u8_2, u8_1, u8_2));
    check("vcmp.gt(v*.h,v*.h)", hvx_width/2, select(i16_1 <= i16_2, i16_1, i16_2));
    check("vcmp.gt(v*.uh,v*.uh)", hvx_width/2, select(u16_1 <= u16_2, u16_1, u16_2));
    check("vcmp.gt(v*.w,v*.w)", hvx_width/4, select(i32_1 <= i32_2, i32_1, i32_2));
    check("vcmp.gt(v*.uw,v*.uw)", hvx_width/4, select(u32_1 <= u32_2, u32_1, u32_2));

    check("vcmp.gt(v*.b,v*.b)", hvx_width/1, select(i8_1 >= i8_2, i8_1, i8_2));
    check("vcmp.gt(v*.ub,v*.ub)", hvx_width/1, select(u8_1 >= u8_2, u8_1, u8_2));
    check("vcmp.gt(v*.h,v*.h)", hvx_width/2, select(i16_1 >= i16_2, i16_1, i16_2));
    check("vcmp.gt(v*.uh,v*.uh)", hvx_width/2, select(u16_1 >= u16_2, u16_1, u16_2));
    check("vcmp.gt(v*.w,v*.w)", hvx_width/4, select(i32_1 >= i32_2, i32_1, i32_2));
    check("vcmp.gt(v*.uw,v*.uw)", hvx_width/4, select(u32_1 >= u32_2, u32_1, u32_2));

    check("vcmp.eq(v*.b,v*.b)", hvx_width/1, select(i8_1 == i8_2, i8_1, i8_2));
    check("vcmp.eq(v*.b,v*.b)", hvx_width/1, select(u8_1 == u8_2, u8_1, u8_2));
    check("vcmp.eq(v*.h,v*.h)", hvx_width/2, select(i16_1 == i16_2, i16_1, i16_2));
    check("vcmp.eq(v*.h,v*.h)", hvx_width/2, select(u16_1 == u16_2, u16_1, u16_2));
    check("vcmp.eq(v*.w,v*.w)", hvx_width/4, select(i32_1 == i32_2, i32_1, i32_2));
    check("vcmp.eq(v*.w,v*.w)", hvx_width/4, select(u32_1 == u32_2, u32_1, u32_2));

    check("vcmp.eq(v*.b,v*.b)", hvx_width/1, select(i8_1 != i8_2, i8_1, i8_2));
    check("vcmp.eq(v*.b,v*.b)", hvx_width/1, select(u8_1 != u8_2, u8_1, u8_2));
    check("vcmp.eq(v*.h,v*.h)", hvx_width/2, select(i16_1 != i16_2, i16_1, i16_2));
    check("vcmp.eq(v*.h,v*.h)", hvx_width/2, select(u16_1 != u16_2, u16_1, u16_2));
    check("vcmp.eq(v*.w,v*.w)", hvx_width/4, select(i32_1 != i32_2, i32_1, i32_2));
    check("vcmp.eq(v*.w,v*.w)", hvx_width/4, select(u32_1 != u32_2, u32_1, u32_2));

    check("vabsdiff(v*.ub,v*.ub)", hvx_width/1, absd(u8_1, u8_2));
    check("vabsdiff(v*.uh,v*.uh)", hvx_width/2, absd(u16_1, u16_2));
    check("vabsdiff(v*.h,v*.h)", hvx_width/2, absd(i16_1, i16_2));
    check("vabsdiff(v*.w,v*.w)", hvx_width/4, absd(i32_1, i32_2));

    check("vand(v*,v*)", hvx_width/1, u8_1 & u8_2);
    check("vand(v*,v*)", hvx_width/2, u16_1 & u16_2);
    check("vand(v*,v*)", hvx_width/4, u32_1 & u32_2);
    check("vor(v*,v*)", hvx_width/1, u8_1 | u8_2);
    check("vor(v*,v*)", hvx_width/2, u16_1 | u16_2);
    check("vor(v*,v*)", hvx_width/4, u32_1 | u32_2);
    check("vxor(v*,v*)", hvx_width/1, u8_1 ^ u8_2);
    check("vxor(v*,v*)", hvx_width/2, u16_1 ^ u16_2);
    check("vxor(v*,v*)", hvx_width/4, u32_1 ^ u32_2);
    check("vnot(v*)", hvx_width/1, ~u8_1);
    check("vnot(v*)", hvx_width/2, ~u16_1);
    check("vnot(v*)", hvx_width/4, ~u32_1);

    check("vsplat(r*)", hvx_width/1, in_u8(0));
    check("vsplat(r*)", hvx_width/2, in_u16(0));
    check("vsplat(r*)", hvx_width/4, in_u32(0));

    check("vmux(q*,v*,v*)", hvx_width/1, select(i8_1 == i8_2, i8_1, i8_2));
    check("vmux(q*,v*,v*)", hvx_width/2, select(i16_1 == i16_2, i16_1, i16_2));
    check("vmux(q*,v*,v*)", hvx_width/4, select(i32_1 == i32_2, i32_1, i32_2));

    check("vmpy(v*.ub,v*.ub)", hvx_width/1, u16(u8_1) * u16(u8_1));
    check("vmpy(v*.b,v*.b)", hvx_width/1, i16(i8_1) * i16(i8_2));
    check("vmpy(v*.uh,v*.uh)", hvx_width/2, u32(u16_1) * u32(u16_2));
    check("vmpy(v*.h,v*.h)", hvx_width/2, i32(i16_1) * i32(i16_2));
    check("vmpyi(v*.h,v*.h)", hvx_width/2, i16_1 * i16_1);
    check("vmpy(v*.ub,r*.b)", hvx_width/1, i16(u8_1) * 3);
    check("vmpy(v*.h,r*.h)", hvx_width/2, i32(i16_1) * 10);
    check("vmpy(v*.ub,r*.ub)", hvx_width/1, u16(u8_1) * 3);
    check("vmpy(v*.uh,r*.uh)", hvx_width/2, u32(u16_1) * 10);

    // Curiously, these work only for double vectors. Should fix
    // for single vectors.
    check("vmpyi(v*.w,r*.h)", hvx_width/2, i32_1 * 252);
    check("vmpyi(v*.w,r*.b)", hvx_width/2, i32_1 * 9);
    check("vmpyi(v*.h,r*.b)", hvx_width/1, i16_1 * 10);

    // Todo: We don't generate vmpa(vdouble.ub, vdouble.b) yet.
    check("vmpa(v*:*.ub,v*:*.ub)", hvx_width, ((i16(u8_even) *5) + (i16(u8_odd) * 3)));

    // We don't test for rounding versions for vasr. At most generate an extra add.
    check("vasr(v*.h,r*)", hvx_width/2, i16_1 >> 8);
    check("vasr(v*.w,r*)", hvx_width/2, i32_1 >> 16);
    check("v*.ub = vasr(v*.h,v*.h,r*):sat", hvx_width/1, u8c((i16(u8_1) + i16(u8_2)) >> 4));
    check("v*.h = vasr(v*.w,v*.w,r*):sat", hvx_width/2, i16c((i32(i16_1) + i32(i16_2)) >> 8));
    check("v*.h = vasr(v*.w,v*.w,r*):sat", hvx_width/2, i16c((i32(u16_1) + i32(u16_2)) >> 8));
    check("v*.uh = vasr(v*.w,v*.w,r*):sat", hvx_width/2, u16c((i32(i16_1) + i32(i16_2)) >> 8));
    check("v*.uh = vasr(v*.w,v*.w,r*):sat", hvx_width/2, u16c((i32(u16_1) + i32(u16_2)) >> 8));
    // We know the following don't work yet; They are WIP. Do this to sort of
    // XFAIL them.
#if 0
<<<<<<< HEAD
    // I think the optimizer is just being too clever with these.
    check("vd0", hvx_width/1, cast<uint8_t>(0));
    check("vd0", hvx_width/2, cast<uint16_t>(0));
    check("vd0", hvx_width/4, cast<uint32_t>(0));

    // This one seems to be missing.
    check("vnavg(v*.uh,v*.uh)", hvx_width/2, u16((u32(u16_1) - u32(u16_2))/2));

    check("vasr(v*.ub,v*.ub,r*):sat", hvx_width/1, u8c((u16(u8_1) + u16(u8_2)) >> 4));
    check("vasr(v*.uh,v*.uh,r*):sat", hvx_width/1, u16c((u32(u16_1) + u32(u16_2)) >> 4));
    check("vasr(v*.uw,v*.uw,r*):sat", hvx_width/1, u32c((u64(u32_1) + u64(u32_2)) >> 4));
    check("vasr(v*.b,v*.b,r*):sat", hvx_width/1, i8c((i16(i8_1) + i16(i8_2)) >> 4));
    check("vasr(v*.h,v*.h,r*):sat", hvx_width/1, i16c((i32(i16_1) + i32(i16_2)) >> 4));
    check("vasr(v*.w,v*.w,r*):sat", hvx_width/1, i32c((i64(i32_1) + i64(i32_2)) >> 4));
=======
>>>>>>> 652a1aee
    // Todo: Move the following tests from test/hexagon/codegen into simd_op_check
    // 1. vminmax.cpp <DONE>
    // 2. vsat.cpp    <DEPRECATED>
    // 3. vselect.cpp <DONE>
    // 4. vshuff.cpp  <DONE>
    // 5. vsplat.cpp  <DONE>
    // 6. vzero.cpp   <DONE>
    // 7. vmpyi.cpp   <DONE>
    // 8. vmpyi-vector-by-scalar.cpp <DONE, handle single vector>
    // 9. vmpa.cpp    <DONE>
    // 10. vmpy.cpp   <DONE>
    // 11. valign.cpp <Cannot test until ImageParam::set_host_alignment is implemented>
    // 12. vbitwise.cpp
    // 13. varith.cpp
    // 14. vmpa-accumulate.cpp
    // 15. vdmpy.cpp
    // 16. vasr.cpp  <DONE>
#endif
}

void check_altivec_all() {
    Expr f32_1 = in_f32(x), f32_2 = in_f32(x+16), f32_3 = in_f32(x+32);
    Expr f64_1 = in_f64(x), f64_2 = in_f64(x+16), f64_3 = in_f64(x+32);
    Expr i8_1  = in_i8(x),  i8_2  = in_i8(x+16),  i8_3  = in_i8(x+32);
    Expr u8_1  = in_u8(x),  u8_2  = in_u8(x+16),  u8_3  = in_u8(x+32);
    Expr i16_1 = in_i16(x), i16_2 = in_i16(x+16), i16_3 = in_i16(x+32);
    Expr u16_1 = in_u16(x), u16_2 = in_u16(x+16), u16_3 = in_u16(x+32);
    Expr i32_1 = in_i32(x), i32_2 = in_i32(x+16), i32_3 = in_i32(x+32);
    Expr u32_1 = in_u32(x), u32_2 = in_u32(x+16), u32_3 = in_u32(x+32);
    Expr i64_1 = in_i64(x), i64_2 = in_i64(x+16), i64_3 = in_i64(x+32);
    Expr u64_1 = in_u64(x), u64_2 = in_u64(x+16), u64_3 = in_u64(x+32);
    //Expr bool_1 = (f32_1 > 0.3f), bool_2 = (f32_1 < -0.3f), bool_3 = (f32_1 != -0.34f);

    // Basic AltiVec SIMD instructions.
    for (int w = 1; w <= 4; w++) {
        // Vector Integer Add Instructions.
        check("vaddsbs", 16*w, i8c(i16( i8_1) + i16( i8_2)));
        check("vaddshs", 8*w, i16c(i32(i16_1) + i32(i16_2)));
        check("vaddsws", 4*w, i32c(i64(i32_1) + i64(i32_2)));
        check("vaddubm", 16*w, i8_1 +  i8_2);
        check("vadduhm", 8*w, i16_1 + i16_2);
        check("vadduwm", 4*w, i32_1 + i32_2);
        check("vaddubs", 16*w, u8(min(u16( u8_1) + u16( u8_2),  max_u8)));
        check("vadduhs", 8*w, u16(min(u32(u16_1) + u32(u16_2), max_u16)));
        check("vadduws", 4*w, u32(min(u64(u32_1) + u64(u32_2), max_u32)));

        // Vector Integer Subtract Instructions.
        check("vsubsbs", 16*w, i8c(i16( i8_1) - i16( i8_2)));
        check("vsubshs", 8*w, i16c(i32(i16_1) - i32(i16_2)));
        check("vsubsws", 4*w, i32c(i64(i32_1) - i64(i32_2)));
        check("vsububm", 16*w, i8_1 -  i8_2);
        check("vsubuhm", 8*w, i16_1 - i16_2);
        check("vsubuwm", 4*w, i32_1 - i32_2);
        check("vsububs", 16*w, u8(max(i16( u8_1) - i16( u8_2), 0)));
        check("vsubuhs", 8*w, u16(max(i32(u16_1) - i32(u16_2), 0)));
        check("vsubuws", 4*w, u32(max(i64(u32_1) - i64(u32_2), 0)));

        // Vector Integer Average Instructions.
        check("vavgsb", 16*w,  i8((i16( i8_1) + i16( i8_2) + 1)/2));
        check("vavgub", 16*w,  u8((u16( u8_1) + u16( u8_2) + 1)/2));
        check("vavgsh",  8*w, i16((i32(i16_1) + i32(i16_2) + 1)/2));
        check("vavguh",  8*w, u16((u32(u16_1) + u32(u16_2) + 1)/2));
        check("vavgsw",  4*w, i32((i64(i32_1) + i64(i32_2) + 1)/2));
        check("vavguw",  4*w, u32((u64(u32_1) + u64(u32_2) + 1)/2));

        // Vector Integer Maximum and Minimum Instructions
        check("vmaxsb", 16*w, max( i8_1, i8_2));
        check("vmaxub", 16*w, max( u8_1, u8_2));
        check("vmaxsh",  8*w, max(i16_1, i16_2));
        check("vmaxuh",  8*w, max(u16_1, u16_2));
        check("vmaxsw",  4*w, max(i32_1, i32_2));
        check("vmaxuw",  4*w, max(u32_1, u32_2));
        check("vminsb", 16*w, min( i8_1, i8_2));
        check("vminub", 16*w, min( u8_1, u8_2));
        check("vminsh",  8*w, min(i16_1, i16_2));
        check("vminuh",  8*w, min(u16_1, u16_2));
        check("vminsw",  4*w, min(i32_1, i32_2));
        check("vminuw",  4*w, min(u32_1, u32_2));

        // Vector Floating-Point Arithmetic Instructions
        check(use_vsx ? "xvaddsp"   : "vaddfp",  4*w, f32_1 + f32_2);
        check(use_vsx ? "xvsubsp"   : "vsubfp",  4*w, f32_1 - f32_2);
        check(use_vsx ? "xvmaddasp" : "vmaddfp", 4*w, f32_1 * f32_2 + f32_3);
        // check("vnmsubfp", 4, f32_1 - f32_2 * f32_3);

        // Vector Floating-Point Maximum and Minimum Instructions
        check("vmaxfp", 4*w, max(f32_1, f32_2));
        check("vminfp", 4*w, min(f32_1, f32_2));
    }

    // Check these if target supports VSX.
    if (use_vsx) {
        for (int w = 1; w <= 4; w++) {
            // VSX Vector Floating-Point Arithmetic Instructions
            check("xvadddp",  2*w, f64_1 + f64_2);
            check("xvmuldp",  2*w, f64_1 * f64_2);
            check("xvsubdp",  2*w, f64_1 - f64_2);
            check("xvaddsp",  4*w, f32_1 + f32_2);
            check("xvmulsp",  4*w, f32_1 * f32_2);
            check("xvsubsp",  4*w, f32_1 - f32_2);
            check("xvmaxdp",  2*w, max(f64_1, f64_2));
            check("xvmindp",  2*w, min(f64_1, f64_2));
        }
    }

    // Check these if target supports POWER ISA 2.07 and above.
    // These also include new instructions in POWER ISA 2.06.
    if (use_power_arch_2_07) {
        for (int w = 1; w <= 4; w++) {
            check("vaddudm", 2*w, i64_1 + i64_2);
            check("vsubudm", 2*w, i64_1 - i64_2);

            check("vmaxsd",  2*w, max(i64_1, i64_2));
            check("vmaxud",  2*w, max(u64_1, u64_2));
            check("vminsd",  2*w, min(i64_1, i64_2));
            check("vminud",  2*w, min(u64_1, u64_2));
        }
    }
}

int main(int argc, char **argv) {
    if (argc > 1) {
        num_processes = 1;
        filter = argv[1];
    }

    // If we're testing everything, fork into many processes
    vector<int> children;
    for (int i = 1; i < num_processes; i++) {
        int pid = fork();
        if (!pid) {
            // I'm a worker
            my_process_id = i;
            children.clear();
            break;
        } else {
            // I'm the master
            children.push_back(pid);
        }
    }

    target = get_target_from_environment();
    target.set_features({Target::NoBoundsQuery, Target::NoAsserts, Target::NoRuntime});

    use_avx2 = target.has_feature(Target::AVX2);
    use_avx = use_avx2 || target.has_feature(Target::AVX);
    use_sse41 = use_avx || target.has_feature(Target::SSE41);

    // There's no separate target for SSSE3; we currently enable it in
    // lockstep with SSE4.1
    use_ssse3 = use_sse41;
    // There's no separate target for SSS4.2; we currently assume that
    // it should be used iff AVX is being used.
    use_sse42 = use_avx;

    use_vsx = target.has_feature(Target::VSX);
    use_power_arch_2_07 = target.has_feature(Target::POWER_ARCH_2_07);


    ImageParam image_params[] = {
        in_f32 = ImageParam(Float(32), 1, "in_f32"),
        in_f64 = ImageParam(Float(64), 1, "in_f64"),
        in_i8  = ImageParam(Int(8), 1, "in_i8"),
        in_u8  = ImageParam(UInt(8), 1, "in_u8"),
        in_i16 = ImageParam(Int(16), 1, "in_i16"),
        in_u16 = ImageParam(UInt(16), 1, "in_u16"),
        in_i32 = ImageParam(Int(32), 1, "in_i32"),
        in_u32 = ImageParam(UInt(32), 1, "in_u32"),
        in_i64 = ImageParam(Int(64), 1, "in_i64"),
        in_u64 = ImageParam(UInt(64), 1, "in_u64")
    };
    // We are going to call realize, i.e. we are going to JIT code.
    // Not all platforms support JITting. One indirect yet quick
    // way of identifying this is to see if we can run code on the
    // host. This check is in no ways really a complete check, but
    // it works for now.
    if (can_run_code()) {
        for (ImageParam p : image_params) {
            // Make a buffer filled with noise to use as a sample input.
            Buffer b(p.type(), {W*4+H, H});
            Expr r;
            if (p.type().is_float()) {
                r = cast(p.type(), random_float() * 1024 - 512);
            } else {
                // Avoid cases where vector vs scalar do different things
                // on signed integer overflow by limiting ourselves to 28
                // bit numbers.
                r = cast(p.type(), random_int() / 4);
            }
            lambda(x, y, r).realize(b);
            p.set(b);
        }
    }
    if (target.arch == Target::X86) {
        check_sse_all();
    } else if (target.arch == Target::ARM) {
        check_neon_all();
    } else if (target.arch == Target::Hexagon) {
        check_hvx_all();
    } else if (target.arch == Target::POWERPC) {
        check_altivec_all();
    }

    // Compile a runtime for this target, for use in the static test.
    compile_standalone_runtime("simd_op_check_runtime.o", target);

    // Wait for any children to terminate
    for (int child : children) {
        int child_status = 0;
        waitpid(child, &child_status, 0);
        if (child_status) {
            failed = true;
        }
    }

    if (!children.empty() && !failed) {
        printf("Success!\n");
    }

    // Avoid any static destructor issues.
    in_f32 = ImageParam();
    in_f64 = ImageParam();
    in_i8  = ImageParam();
    in_u8  = ImageParam();
    in_i16 = ImageParam();
    in_u16 = ImageParam();
    in_i32 = ImageParam();
    in_u32 = ImageParam();
    in_i64 = ImageParam();
    in_u64 = ImageParam();

    return failed ? -1 : 0;
}

#endif<|MERGE_RESOLUTION|>--- conflicted
+++ resolved
@@ -1563,23 +1563,6 @@
     // We know the following don't work yet; They are WIP. Do this to sort of
     // XFAIL them.
 #if 0
-<<<<<<< HEAD
-    // I think the optimizer is just being too clever with these.
-    check("vd0", hvx_width/1, cast<uint8_t>(0));
-    check("vd0", hvx_width/2, cast<uint16_t>(0));
-    check("vd0", hvx_width/4, cast<uint32_t>(0));
-
-    // This one seems to be missing.
-    check("vnavg(v*.uh,v*.uh)", hvx_width/2, u16((u32(u16_1) - u32(u16_2))/2));
-
-    check("vasr(v*.ub,v*.ub,r*):sat", hvx_width/1, u8c((u16(u8_1) + u16(u8_2)) >> 4));
-    check("vasr(v*.uh,v*.uh,r*):sat", hvx_width/1, u16c((u32(u16_1) + u32(u16_2)) >> 4));
-    check("vasr(v*.uw,v*.uw,r*):sat", hvx_width/1, u32c((u64(u32_1) + u64(u32_2)) >> 4));
-    check("vasr(v*.b,v*.b,r*):sat", hvx_width/1, i8c((i16(i8_1) + i16(i8_2)) >> 4));
-    check("vasr(v*.h,v*.h,r*):sat", hvx_width/1, i16c((i32(i16_1) + i32(i16_2)) >> 4));
-    check("vasr(v*.w,v*.w,r*):sat", hvx_width/1, i32c((i64(i32_1) + i64(i32_2)) >> 4));
-=======
->>>>>>> 652a1aee
     // Todo: Move the following tests from test/hexagon/codegen into simd_op_check
     // 1. vminmax.cpp <DONE>
     // 2. vsat.cpp    <DEPRECATED>
