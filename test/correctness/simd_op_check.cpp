--- conflicted
+++ resolved
@@ -33,9 +33,13 @@
 
 Target target;
 
-<<<<<<< HEAD
-int num_processes = 1;
+ImageParam in_f32, in_f64, in_i8, in_u8, in_i16, in_u16, in_i32, in_u32, in_i64, in_u64;
+
+int num_processes = 16;
 int my_process_id = 0;
+
+// width and height of test images
+const int W = 256*3, H = 100;
 
 // Check if pattern p matches str, allowing for wildcards (*).
 bool wildcard_match(const char* p, const char* str) {
@@ -66,15 +70,6 @@
 bool wildcard_search(const string& p, const string& str) {
     return wildcard_match("*" + p + "*", str);
 }
-=======
-ImageParam in_f32, in_f64, in_i8, in_u8, in_i16, in_u16, in_i32, in_u32, in_i64, in_u64;
-
-int num_processes = 16;
-int my_process_id = 0;
-
-// width and height of test images
-const int W = 256*3, H = 100;
->>>>>>> 73fcf0f6
 
 void check(string op, int vector_width, Expr e) {
     static int counter = 0;
@@ -144,9 +139,6 @@
     }
 
     // Also compile the error checking Func
-<<<<<<< HEAD
-    //error.compile_to_file("test_" + name, arg_types, target);
-=======
     error.compile_to_file("test_" + name, arg_types, target);
 
     // If we can (target matches host), run the error checking Func.
@@ -165,43 +157,6 @@
             std::cerr << "The vector and scalar versions of " << name << " disagree. Maximum error: " << e << "\n";
         }
     }
-}
-
-Expr i64(Expr e) {
-    return cast(Int(64), e);
-}
-
-Expr u64(Expr e) {
-    return cast(UInt(64), e);
-}
-
-Expr i32(Expr e) {
-    return cast(Int(32), e);
-}
-
-Expr u32(Expr e) {
-    return cast(UInt(32), e);
-}
-
-Expr i16(Expr e) {
-    return cast(Int(16), e);
-}
-
-Expr u16(Expr e) {
-    return cast(UInt(16), e);
-}
-
-Expr i8(Expr e) {
-    return cast(Int(8), e);
-}
-
-Expr u8(Expr e) {
-    return cast(UInt(8), e);
-}
-
-Expr f32(Expr e) {
-    return cast(Float(32), e);
->>>>>>> 73fcf0f6
 }
 
 Expr i64(Expr e) { return cast(Int(64), e); }
@@ -1337,22 +1292,7 @@
     // halide.
 }
 
-<<<<<<< HEAD
 void check_hvx_all() {
-    ImageParam in_f32(Float(32), 1, "in_f32");
-    ImageParam in_f64(Float(64), 1, "in_f64");
-    ImageParam in_i8(Int(8), 1, "in_i8");
-    ImageParam in_u8(UInt(8), 1, "in_u8");
-    ImageParam in_i16(Int(16), 1, "in_i16");
-    ImageParam in_u16(UInt(16), 1, "in_u16");
-    ImageParam in_i32(Int(32), 1, "in_i32");
-    ImageParam in_u32(UInt(32), 1, "in_u32");
-    ImageParam in_i64(Int(64), 1, "in_i64");
-    ImageParam in_u64(UInt(64), 1, "in_u64");
-=======
-void check_altivec_all() {
->>>>>>> 73fcf0f6
-
     Expr f32_1 = in_f32(x), f32_2 = in_f32(x+16), f32_3 = in_f32(x+32);
     Expr f64_1 = in_f64(x), f64_2 = in_f64(x+16), f64_3 = in_f64(x+32);
     Expr i8_1  = in_i8(x),  i8_2  = in_i8(x+16),  i8_3  = in_i8(x+32);
@@ -1410,17 +1350,6 @@
 }
 
 void check_altivec_all() {
-    ImageParam in_f32(Float(32), 1, "in_f32");
-    ImageParam in_f64(Float(64), 1, "in_f64");
-    ImageParam in_i8(Int(8), 1, "in_i8");
-    ImageParam in_u8(UInt(8), 1, "in_u8");
-    ImageParam in_i16(Int(16), 1, "in_i16");
-    ImageParam in_u16(UInt(16), 1, "in_u16");
-    ImageParam in_i32(Int(32), 1, "in_i32");
-    ImageParam in_u32(UInt(32), 1, "in_u32");
-    ImageParam in_i64(Int(64), 1, "in_i64");
-    ImageParam in_u64(UInt(64), 1, "in_u64");
-
     Expr f32_1 = in_f32(x), f32_2 = in_f32(x+16), f32_3 = in_f32(x+32);
     Expr f64_1 = in_f64(x), f64_2 = in_f64(x+16), f64_3 = in_f64(x+32);
     Expr i8_1  = in_i8(x),  i8_2  = in_i8(x+16),  i8_3  = in_i8(x+32);
