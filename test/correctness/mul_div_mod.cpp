#include "Halide.h"

#include <algorithm>
#include <future>
#include <math.h>
#include <stdio.h>

#ifdef _MSC_VER
// Silence a warning that is obscure, harmless, and painful to work around
#pragma warning(disable : 4146)  // unary minus operator applied to unsigned type, result still unsigned
#endif

using namespace Halide;
using Halide::Internal::Call;

// Test program to check basic arithmetic.
// Pseudo-random numbers are generated and arithmetic operations performed on them.
// To ensure that the extremes of the data values are included in testing, the upper
// left corner of each matrix contains the extremes.

// The code uses 64 bit arithmetic to ensure that results are correct in 32 bits and fewer,
// even if overflow occurs.

// Dimensions of the test data, and rate of salting with extreme values (1 in SALTRATE)
#define WIDTH 1024
#define HEIGHT 1024
#define SALTRATE 50
// Portion of the test data to use for testing the simplifier
#define SWIDTH 32
#define SHEIGHT HEIGHT

// Generate poor quality pseudo random numbers.
// For reproducibility, the array indices are used as the seed for each
// number generated.  The algorithm simply multiplies the seeds by large
// primes and combines them together, then multiplies by additional large primes.
// We don't want to use primes that are close to powers of 2 because they dont
// randomise the bits.
//
// unique: Use different values to get unique data in each array.
// i, j: Coordinates for which the value is being generated.
uint64_t ubits(int unique, int i, int j) {
    uint64_t bits, mi, mj, mk, ml, mu;
    mi = 982451653;  // 50 M'th prime
    mj = 776531491;  // 40 M'th prime
    mk = 573259391;  // 30 M'th prime
    ml = 373587883;  // 20 M'th prime
    mu = 275604541;  // 15 M'th prime
    // Each of the above primes is at least 10^8 i.e. at least 24 bits
    // so we are assured that the initial value computed below occupies 64 bits
    // and then the subsequent operations help ensure that every bit is affected by
    // all three inputs.

    bits = ((unique * mu + i) * mi + j) * mj;  // All multipliers are prime
    bits = (bits ^ (bits >> 32)) * mk;
    bits = (bits ^ (bits >> 32)) * ml;
    bits = (bits ^ (bits >> 32)) * mi;
    bits = (bits ^ (bits >> 32)) * mu;
    return bits;
}

// Template to avoid autological comparison errors when comparing unsigned values for < 0
template<typename T>
bool less_than_zero(T val) {
    return (val < 0);
}

template<>
bool less_than_zero<unsigned long long>(unsigned long long val) {
    return false;
}

template<>
bool less_than_zero<unsigned long>(unsigned long val) {
    return false;
}

template<>
bool less_than_zero<unsigned int>(unsigned int val) {
    return false;
}

template<>
bool less_than_zero<unsigned short>(unsigned short val) {
    return false;
}

template<>
bool less_than_zero<unsigned char>(unsigned char val) {
    return false;
}

template<typename T>
bool is_negative_one(T val) {
    return (val == -1);
}

template<>
bool is_negative_one(unsigned long long val) {
    return false;
}

template<>
bool is_negative_one(unsigned long val) {
    return false;
}

template<>
bool is_negative_one(unsigned int val) {
    return false;
}

template<>
bool is_negative_one(unsigned short val) {
    return false;
}

template<>
bool is_negative_one(unsigned char val) {
    return false;
}

template<typename T, typename BIG>
BIG maximum() {
    Type t = type_of<T>();

    if (t.is_float()) {
        return (BIG)1.0;
    }
    if (t.is_uint()) {
        uint64_t max;
        max = 0;
        max = ~max;
        if (t.bits() < 64)
            max = (((uint64_t)1) << t.bits()) - 1;
        return (BIG)max;
    }
    if (t.is_int()) {
        uint64_t umax;
        umax = (((uint64_t)1) << (t.bits() - 1)) - 1;
        return (BIG)umax;
    }
    assert(0);
    return (BIG)1;
}

template<typename T, typename BIG>
BIG minimum() {
    Type t = type_of<T>();

    if (t.is_float()) {
        return (BIG)0.0;
    }
    if (t.is_uint()) {
        return (BIG)0;
    }
    if (t.is_int()) {
        uint64_t umax;
        BIG min;
        umax = (((uint64_t)1) << (t.bits() - 1)) - 1;
        min = umax;
        min = -min - 1;
        return min;
    }
    assert(0);
    return (BIG)0;
}

// Construct an image for testing.
// Contents are poor quality pseudo-random numbers in the natural range for the specified type.
// The top left corner contains one of two patterns.  (Remember that first coordinate is column in Halide)
//  min  max      OR      min  max
//  min  max              max  min
// The left pattern occurs when unique is odd; the right pattern when unique is even.

template<typename T, typename BIG>
Buffer<T> init(Type t, int unique, int width, int height) {
    if (width < 2) width = 2;
    if (height < 2) height = 2;

    Buffer<T> result(width, height);

    if (t.is_int()) {
        // Signed integer type with specified number of bits.
        int64_t max, min, neg, v, vsalt;
        max = maximum<T, int64_t>();
        min = minimum<T, int64_t>();
        neg = (~((int64_t)0)) ^ max;  // The bits that should all be 1 for negative numbers.
        for (int i = 0; i < width; i++) {
            for (int j = 0; j < height; j++) {
                v = (int64_t)(ubits(unique, i, j));
                if (v < 0)
                    v |= neg;  // Make all the high bits one
                else
                    v &= max;
                // Salting with extreme values
                vsalt = (int64_t)(ubits(unique | 0x100, i, j));
                if (vsalt % SALTRATE == 0) {
                    if (vsalt & 0x1000000) {
                        v = max;
                    } else {
                        v = min;
                    }
                }
                result(i, j) = (T)v;
            }
        }
        result(0, 0) = (T)min;
        result(1, 0) = (T)max;
        result(0, 1) = (T)((unique & 1) ? min : max);
        result(1, 1) = (T)((unique & 1) ? max : min);
    } else if (t.is_uint()) {
        uint64_t max, v, vsalt;
        max = maximum<T, BIG>();
        for (int i = 0; i < width; i++) {
            for (int j = 0; j < height; j++) {
                v = ubits(unique, i, j) & max;
                // Salting with extreme values
                vsalt = (int64_t)(ubits(unique | 0x100, i, j));
                if (vsalt % SALTRATE == 0) {
                    if (vsalt & 0x1000000) {
                        v = max;
                    } else {
                        v = 0;
                    }
                }
                result(i, j) = (T)v;
            }
        }
        result(0, 0) = (T)0;
        result(1, 0) = (T)max;
        result(0, 1) = (T)((unique & 1) ? 0 : max);
        result(1, 1) = (T)((unique & 1) ? max : 0);
    } else if (t.is_float()) {
        uint64_t uv, vsalt;
        uint64_t max = (uint64_t)(-1);
        double v;
        for (int i = 0; i < width; i++) {
            for (int j = 0; j < height; j++) {
                uv = ubits(unique, i, j);
                v = (((double)uv) / ((double)(max))) * 2.0 - 1.0;
                // Salting with extreme values
                vsalt = (int64_t)(ubits(unique | 0x100, i, j));
                if (vsalt % SALTRATE == 0) {
                    if (vsalt & 0x1000000) {
                        v = 1.0;
                    } else {
                        v = 0.0;
                    }
                }
                result(i, j) = (T)v;
            }
        }
        result(0, 0) = (T)(0.0);
        result(1, 0) = (T)(1.0);
        result(0, 1) = (T)((unique & 1) ? 0.0 : 1.0);
        result(1, 1) = (T)((unique & 1) ? 1.0 : 0.0);
    } else {
        printf("Unknown data type in init.\n");
    }

    return result;
}

enum ScheduleVariant {
    CPU,
    TiledGPU,
    Hexagon
};

// Test multiplication of T1 x T2 -> RT
template<typename T1, typename T2, typename RT, typename BIG>
bool mul(int vector_width, ScheduleVariant scheduling, const Target &target) {
    // std::cout << "Test multiplication of "
    //           << type_of<T1>() << "x" << vector_width << "*"
    //           << type_of<T2>() << "x" << vector_width << "->"
    //           << type_of<RT>() << "x" << vector_width << "\n";

    int i, j;
    Type t1 = type_of<T1>();
    Type t2 = type_of<T2>();
    Type rt = type_of<RT>();
    bool success = true;

    // The parameter bits can be used to control the maximum data value.
    Buffer<T1> a = init<T1, BIG>(t1, 1, WIDTH, HEIGHT);
    Buffer<T2> b = init<T2, BIG>(t2, 2, WIDTH, HEIGHT);

    // Compute the multiplication, check that the results match.
    Func f;
    Var x, y, xi, yi;
    f(x, y) = cast(rt, a(x, y)) * cast(rt, b(x, y));
    if (vector_width > 1) {
        f.vectorize(x, vector_width);
    }
    switch (scheduling) {
    case CPU:
        break;
    case TiledGPU:
        f.compute_root().gpu_tile(x, y, xi, yi, 16, 16);
        break;
    case Hexagon:
        f.compute_root().hexagon();
        break;
    };

    Buffer<RT> r = f.realize(WIDTH, HEIGHT, target);

    int ecount = 0;
    for (i = 0; i < WIDTH; i++) {
        for (j = 0; j < HEIGHT; j++) {
            T1 ai = a(i, j);
            T2 bi = b(i, j);
            RT ri = r(i, j);
            RT correct = BIG(ai) * BIG(bi);
            if (correct != ri && (ecount++) < 10) {
                std::cerr << (int64_t)ai << "*" << (int64_t)bi << " -> " << (int64_t)ri << " != " << (int64_t)correct << "\n";
                success = false;
            }

            if (i < SWIDTH && j < SHEIGHT) {
                Expr ae = cast<RT>(Expr(ai));
                Expr be = cast<RT>(Expr(bi));
                Expr re = simplify(ae * be);

                if (re.as<Call>() && re.as<Call>()->is_intrinsic(Call::signed_integer_overflow)) {
                    // Don't check correctness of signed integer overflow.
                } else {
                    if (!Internal::equal(re, Expr(ri)) && (ecount++) < 10) {
                        std::cerr << "Compiled a*b != simplified a*b: " << (int64_t)ai
                                  << "*" << (int64_t)bi
                                  << " = " << (int64_t)ri
                                  << " != " << re << "\n";
                        success = false;
                    }
                }
            }
        }
    }

    return success;
}

// division tests division and mod operations.
// BIG should be uint64_t, int64_t or double as appropriate.
// T should be a type known to Halide.
template<typename T, typename BIG>
bool div_mod(int vector_width, ScheduleVariant scheduling, const Target &target) {
    // std::cout << "Test division of " << type_of<T>() << "x" << vector_width << "\n";

    int i, j;
    Type t = type_of<T>();
    BIG minval = minimum<T, BIG>();
    bool success = true;

    // The parameter bits can be used to control the maximum data value.
    Buffer<T> a = init<T, BIG>(t, 1, WIDTH, HEIGHT);
    Buffer<T> b = init<T, BIG>(t, 2, WIDTH, HEIGHT);

    // Filter the input values for the operation to be tested.
    // Cannot divide by zero, so remove zeroes from b.
    // Also, cannot divide the most negative number by -1.
    for (i = 0; i < WIDTH; i++) {
        for (j = 0; j < HEIGHT; j++) {
            if (b(i, j) == 0) {
                b(i, j) = 1;  // Replace zero with one
            }
            if (a(i, j) == minval && less_than_zero(minval) && is_negative_one(b(i, j))) {
                a(i, j) = a(i, j) + 1;  // Fix it into range.
            }
        }
    }

    // Compute division and mod, and check they satisfy the requirements of Euclidean division.
    Func f;
    Var x, y, xi, yi;
    f(x, y) = Tuple(a(x, y) / b(x, y), a(x, y) % b(x, y));  // Using Halide division operation.
    if (vector_width > 1) {
        f.vectorize(x, vector_width);
    }
    switch (scheduling) {
    case CPU:
        break;
    case TiledGPU:
        f.compute_root().gpu_tile(x, y, xi, yi, 16, 16);
        break;
    case Hexagon:
        f.compute_root().hexagon();
        break;
    };

    Realization R = f.realize(WIDTH, HEIGHT, target);
    Buffer<T> q(R[0]);
    Buffer<T> r(R[1]);

    int ecount = 0;
    for (i = 0; i < WIDTH; i++) {
        for (j = 0; j < HEIGHT; j++) {
            T ai = a(i, j);
            T bi = b(i, j);
            T qi = q(i, j);
            T ri = r(i, j);

            if (BIG(qi) * BIG(bi) + ri != ai && (ecount++) < 10) {
                std::cerr << "(a/b)*b + a%b != a; a, b = " << (int64_t)ai
                          << ", " << (int64_t)bi
                          << "; q, r = " << (int64_t)qi
                          << ", " << (int64_t)ri << "\n";
                success = false;
            } else if (!(0 <= ri &&
                         (t.is_min((int64_t)bi) || ri < (T)std::abs((int64_t)bi))) &&
                       (ecount++) < 10) {
                std::cerr << "ri is not in the range [0, |b|); a, b = " << (int64_t)ai
                          << ", " << (int64_t)bi
                          << "; q, r = " << (int64_t)qi
                          << ", " << (int64_t)ri << "\n";
                success = false;
            }

            if (i < SWIDTH && j < SHEIGHT) {
                Expr ae = Expr(ai);
                Expr be = Expr(bi);
                Expr qe = simplify(ae / be);
                Expr re = simplify(ae % be);

                if (!Internal::equal(qe, Expr(qi)) && (ecount++) < 10) {
                    std::cerr << "Compiled a/b != simplified a/b: " << (int64_t)ai
                              << "/" << (int64_t)bi
                              << " = " << (int64_t)qi
                              << " != " << qe << "\n";
                    success = false;
                } else if (!Internal::equal(re, Expr(ri)) && (ecount++) < 10) {
                    std::cerr << "Compiled a%b != simplified a%b: " << (int64_t)ai
                              << "%" << (int64_t)bi
                              << " = " << (int64_t)ri
                              << " != " << re << "\n";
                    success = false;
                }
            }
        }
    }

    return success;
}

// f_mod tests floating mod operations.
// BIG should be double.
// T should be a type known to Halide.
template<typename T, typename BIG>
bool f_mod() {
    // std::cout << "Test mod of " << type_of<T>() << "\n";

    int i, j;
    Type t = type_of<T>();
    bool success = true;

    Buffer<T> a = init<T, BIG>(t, 1, WIDTH, HEIGHT);
    Buffer<T> b = init<T, BIG>(t, 2, WIDTH, HEIGHT);
    Buffer<T> out(WIDTH, HEIGHT);

    // Filter the input values for the operation to be tested.
    // Cannot divide by zero, so remove zeroes from b.
    for (i = 0; i < WIDTH; i++) {
        for (j = 0; j < HEIGHT; j++) {
            if (b(i, j) == 0.0) {
                b(i, j) = 1.0;  // Replace zero with one.
            }
        }
    }

    // Compute modulus result and check it.
    Func f;
    f(_) = a(_) % b(_);  // Using Halide mod operation.
    f.realize(out);

    // Explicit checks of the simplifier for consistency with runtime computation
    int ecount = 0;
    for (i = 0; i < std::min(SWIDTH, WIDTH); i++) {
        for (j = 0; j < std::min(SHEIGHT, HEIGHT); j++) {
            T arg_a = a(i, j);
            T arg_b = b(i, j);
            T v = out(i, j);
            Expr in_e = cast<T>((float)arg_a) % cast<T>((float)arg_b);
            Expr e = simplify(in_e);
            Expr eout = cast<T>((float)v);
            if (!Internal::equal(e, eout) && (ecount++) < 10) {
                Expr diff = simplify(e - eout);
                Expr smalldiff = simplify(diff < (float)(0.000001) && diff > (float)(-0.000001));
                if (!Internal::is_one(smalldiff)) {
                    std::cerr << "simplify(" << in_e << ") yielded " << e << "; expected " << eout << "\n";
                    std::cerr << "          difference=" << diff << "\n";
                    success = false;
                }
            }
        }
    }

    return success;
}

bool test_mul(int vector_width, ScheduleVariant scheduling, Target target) {
    bool success = true;

    // Non-widening multiplication.
    success &= mul<uint8_t, uint8_t, uint8_t, uint64_t>(vector_width, scheduling, target);
    success &= mul<uint16_t, uint16_t, uint16_t, uint64_t>(vector_width, scheduling, target);
    success &= mul<uint32_t, uint32_t, uint32_t, uint64_t>(vector_width, scheduling, target);
    success &= mul<int8_t, int8_t, int8_t, int64_t>(vector_width, scheduling, target);
    success &= mul<int16_t, int16_t, int16_t, int64_t>(vector_width, scheduling, target);
    success &= mul<int32_t, int32_t, int32_t, int64_t>(vector_width, scheduling, target);

    // Widening multiplication.
    success &= mul<uint8_t, uint8_t, uint16_t, uint64_t>(vector_width, scheduling, target);
    success &= mul<uint16_t, uint16_t, uint32_t, uint64_t>(vector_width, scheduling, target);
    success &= mul<int8_t, int8_t, int16_t, int64_t>(vector_width, scheduling, target);
    success &= mul<int16_t, int16_t, int32_t, int64_t>(vector_width, scheduling, target);

    // Mixed multiplication. This isn't all of the possible mixed
    // multiplications, but it covers all of the special cases we
    // have in Halide.
    success &= mul<uint16_t, uint32_t, uint32_t, uint64_t>(vector_width, scheduling, target);
    success &= mul<int16_t, int32_t, int32_t, int64_t>(vector_width, scheduling, target);
    success &= mul<uint16_t, int32_t, int32_t, uint64_t>(vector_width, scheduling, target);

    return success;
}

bool test_div_mod(int vector_width, ScheduleVariant scheduling, Target target) {
    bool success = true;

    success &= div_mod<uint8_t, uint64_t>(vector_width, scheduling, target);
    success &= div_mod<uint16_t, uint64_t>(vector_width, scheduling, target);
    success &= div_mod<uint32_t, uint64_t>(vector_width, scheduling, target);
    success &= div_mod<int8_t, int64_t>(vector_width, scheduling, target);
    success &= div_mod<int16_t, int64_t>(vector_width, scheduling, target);
    success &= div_mod<int32_t, int64_t>(vector_width, scheduling, target);
    return success;
}

int main(int argc, char **argv) {
    Target target = get_jit_target_from_environment();

    bool can_parallelize = !target.has_feature(Target::OpenGLCompute);

    ScheduleVariant scheduling = CPU;
    if (target.has_gpu_feature()) {
        scheduling = TiledGPU;
    } else if (target.features_any_of({Target::HVX, Target::HVX_128})) {
        scheduling = Hexagon;
    }

    // Test multiplication and division
    std::vector<int> vector_widths = {1};
    if (target.has_feature(Target::Metal) ||
        target.has_feature(Target::D3D12Compute)) {
        for (int i = 2; i <= 4; i *= 2) {
            vector_widths.push_back(i);
        }
    } else if (target.has_feature(Target::OpenGLCompute)) {
        // Vector load/store unimplemented
<<<<<<< HEAD
    } else if (target.features_any_of({Target::HVX, Target::HVX_128})) {
        mul_vector_widths.push_back(128);
=======
    } else if (target.has_feature(Target::HVX_64)) {
        vector_widths.push_back(64);
    } else if (target.has_feature(Target::HVX_128)) {
        vector_widths.push_back(128);
>>>>>>> 574b6bb7
    } else {
        for (int i = 2; i <= 16; i *= 2) {
            vector_widths.push_back(i);
        }
    }

    Halide::Internal::ThreadPool<bool> pool;
    std::vector<std::future<bool>> futures;

    for (int vector_width : vector_widths) {
        std::cout << "Testing mul vector_width: " << vector_width << "\n";
        if (can_parallelize) {
            auto f = pool.async(test_mul, vector_width, scheduling, target);
            futures.push_back(std::move(f));
        } else if (!test_mul(vector_width, scheduling, target)) {
            return -1;
        }
    }

    for (int vector_width : vector_widths) {
        std::cout << "Testing div_mod vector_width: " << vector_width << "\n";
        if (can_parallelize) {
            auto f = pool.async(test_div_mod, vector_width, scheduling, target);
            futures.push_back(std::move(f));
        } else if (!test_div_mod(vector_width, scheduling, target)) {
            return -1;
        }
    }

    futures.push_back(pool.async(f_mod<float, double>));

    bool success = true;
    for (auto &f : futures) {
        success &= f.get();
    }

    if (!success) {
        printf("Failure!\n");
        return -1;
    }
    printf("Success!\n");
    return 0;
}<|MERGE_RESOLUTION|>--- conflicted
+++ resolved
@@ -557,15 +557,8 @@
         }
     } else if (target.has_feature(Target::OpenGLCompute)) {
         // Vector load/store unimplemented
-<<<<<<< HEAD
     } else if (target.features_any_of({Target::HVX, Target::HVX_128})) {
         mul_vector_widths.push_back(128);
-=======
-    } else if (target.has_feature(Target::HVX_64)) {
-        vector_widths.push_back(64);
-    } else if (target.has_feature(Target::HVX_128)) {
-        vector_widths.push_back(128);
->>>>>>> 574b6bb7
     } else {
         for (int i = 2; i <= 16; i *= 2) {
             vector_widths.push_back(i);
