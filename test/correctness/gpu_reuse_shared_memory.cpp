#include "Halide.h"

using namespace Halide;

int multi_thread_type_test(MemoryType memory_type) {
    Func f1("f1"), f2("f2"), f3("f3"), f4("f4"), f5("f5"), f6("f6");
    Var x, y, z;

    f1(x, y, z) = cast<uint8_t>(1);
    f2(x, y, z) = cast<uint32_t>(f1(x + 1, y, z) + f1(x, y + 1, z));
    f3(x, y, z) = cast<uint16_t>(f2(x + 1, y, z) + f2(x, y + 1, z));
    f4(x, y, z) = cast<uint16_t>(f3(x + 1, y, z) + f3(x, y + 1, z));
    f5(x, y, z) = cast<uint32_t>(f4(x + 1, y, z) + f4(x, y + 1, z));
    f6(x, y, z) = cast<uint8_t>(f5(x + 1, y, z) + f5(x, y + 1, z));

    Var thread_x, thread_y;
    f6.compute_root().gpu_tile(x, y, thread_x, thread_y, 1, 1);
    f5.compute_at(f6, x).gpu_threads(x, y).store_in(memory_type);
    f4.compute_at(f6, x).gpu_threads(x, y).store_in(memory_type);
    f3.compute_at(f6, x).gpu_threads(x, y).store_in(memory_type);
    f2.compute_at(f6, x).gpu_threads(x, y).store_in(memory_type);
    f1.compute_at(f6, x).gpu_threads(x, y).store_in(memory_type);

    const int size_x = 200;
    const int size_y = 200;
    const int size_z = 4;

    Buffer<uint8_t> out = f6.realize(size_x, size_y, size_z);

    uint8_t correct = 32;
    for (int z = 0; z < size_z; z++) {
        for (int y = 0; y < size_y; y++) {
            for (int x = 0; x < size_x; x++) {
                if (out(x, y, z) != correct) {
                    printf("out(%d, %d, %d) = %d instead of %d\n",
                           x, y, z, out(x, y, z), correct);
                    return -1;
                }
            }
        }
    }

<<<<<<< HEAD
=======
    printf("OK\n");
>>>>>>> 03f5f483
    return 0;
}

int pyramid_test(MemoryType memory_type) {
    const int levels = 10;
    const int size_x = 100;
    const int size_y = 100;

    Var x, y, z, xo, xi, yo, yi, thread_x, thread_y;

    std::vector<Func> funcs(levels);

    funcs[0](x, y) = 1;
    for (int i = 1; i < levels; ++i) {
        funcs[i](x, y) = funcs[i - 1](2 * x, y);
    }

    funcs[levels - 1]
        .compute_root()
        .gpu_tile(x, y, thread_x, thread_y, 3, 4);
    for (int i = levels - 2; i >= 0; --i) {
        funcs[i]
            .compute_at(funcs[levels - 1], x)
            .split(x, xo, xi, 1 << (levels - i - 1))
            .gpu_threads(xo, y)
            .store_in(memory_type);
    }

    Buffer<int> out = funcs[levels - 1].realize(size_x, size_y);

    int correct = 1;
    for (int y = 0; y < size_y; y++) {
        for (int x = 0; x < size_x; x++) {
            if (out(x, y) != correct) {
                printf("out(%d, %d) = %d instead of %d\n",
                       x, y, out(x, y), correct);
                return -1;
            }
        }
    }

<<<<<<< HEAD
=======
    printf("OK\n");
>>>>>>> 03f5f483
    return 0;
}

int inverted_pyramid_test(MemoryType memory_type) {
    const int levels = 6;
    const int size_x = 8 * 16 * 4;
    const int size_y = 8 * 16 * 4;

    Var x, y, z, yo, yi, yii, xo, xi, xii, thread_x, thread_y;

    std::vector<Func> funcs(levels);

    funcs[0](x, y) = 1;
    for (int i = 1; i < levels; ++i) {
        funcs[i](x, y) = funcs[i - 1](x / 2, y);
    }

    funcs[levels - 1]
        .compute_root()
        .tile(x, y, xi, yi, 64, 64)
        .gpu_blocks(x, y)
        .tile(xi, yi, xii, yii, 16, 16)
        .gpu_threads(xi, yi);
    for (int i = levels - 2; i >= 0; --i) {
        funcs[i]
            .compute_at(funcs[levels - 1], x)
            .tile(x, y, xi, yi, 4, 4)
            .gpu_threads(xi, yi)
            .store_in(memory_type);
    }

    funcs[levels - 1]
        .bound(x, 0, size_x)
        .bound(y, 0, size_y);

    Buffer<int> out = funcs[levels - 1].realize(size_x, size_y);

    int correct = 1;
    for (int y = 0; y < size_y; y++) {
        for (int x = 0; x < size_x; x++) {
            if (out(x, y) != correct) {
                printf("out(%d, %d) = %d instead of %d\n",
                       x, y, out(x, y), correct);
                return -1;
            }
        }
    }

<<<<<<< HEAD
=======
    printf("OK\n");
>>>>>>> 03f5f483
    return 0;
}

int dynamic_shared_test(MemoryType memory_type) {
<<<<<<< HEAD
=======
    if (!get_jit_target_from_environment().has_gpu_feature()) {
        printf("[SKIP] No GPU target enabled.\n");
        return 0;
    }
>>>>>>> 03f5f483

    Func f1, f2, f3, f4;
    Var x, xo, xi, thread_xo;

    f1(x) = x;
    f2(x) = f1(x) + f1(2 * x);
    f3(x) = f2(x) + f2(2 * x);
    f4(x) = f3(x) + f3(2 * x);

    f4.split(x, xo, xi, 16).gpu_tile(xo, thread_xo, 16);
    f3.compute_at(f4, xo).split(x, xo, xi, 16).gpu_threads(xi).store_in(memory_type);
    f2.compute_at(f4, xo).split(x, xo, xi, 16).gpu_threads(xi).store_in(memory_type);
    f1.compute_at(f4, xo).split(x, xo, xi, 16).gpu_threads(xi).store_in(memory_type);

    // The amount of shared memory required varies with x

    Buffer<int> out = f4.realize(500);
    for (int x = 0; x < out.width(); x++) {
        int correct = 27 * x;
        if (out(x) != correct) {
            printf("out(%d) = %d instead of %d\n",
                   x, out(x), correct);
            return -1;
        }
    }

<<<<<<< HEAD
=======
    printf("OK\n");
>>>>>>> 03f5f483
    return 0;
}

int main(int argc, char **argv) {
<<<<<<< HEAD
    Target t = get_jit_target_from_environment();
    if (t.has_gpu_feature()) {
        printf("Not running test because no gpu target enabled\n");
=======
    if (!get_jit_target_from_environment().has_gpu_feature()) {
        printf("[SKIP] No GPU target enabled.\n");
>>>>>>> 03f5f483
        return 0;
    }

    for (auto memory_type : {MemoryType::GPUShared, MemoryType::Heap}) {
        printf("Running multi thread type test\n");
        if (multi_thread_type_test(memory_type) != 0) {
            return -1;
        }

        printf("Running pyramid test\n");
        if (pyramid_test(memory_type) != 0) {
            return -1;
        }

        printf("Running inverted pyramid test\n");
        if (inverted_pyramid_test(memory_type) != 0) {
            return -1;
        }

        printf("Running dynamic shared test\n");
        if (t.has_feature(Target::OpenGLCompute) && memory_type == MemoryType::GPUShared) {
            printf("Skipping test because GL doesn't support dynamic sizes for shared memory\n");
        } else {
            if (dynamic_shared_test(memory_type) != 0) {
                return -1;
            }
        }
    }

    printf("Success!\n");
    return 0;
}<|MERGE_RESOLUTION|>--- conflicted
+++ resolved
@@ -40,10 +40,7 @@
         }
     }
 
-<<<<<<< HEAD
-=======
-    printf("OK\n");
->>>>>>> 03f5f483
+    printf("OK\n");
     return 0;
 }
 
@@ -85,10 +82,7 @@
         }
     }
 
-<<<<<<< HEAD
-=======
-    printf("OK\n");
->>>>>>> 03f5f483
+    printf("OK\n");
     return 0;
 }
 
@@ -137,22 +131,11 @@
         }
     }
 
-<<<<<<< HEAD
-=======
-    printf("OK\n");
->>>>>>> 03f5f483
+    printf("OK\n");
     return 0;
 }
 
 int dynamic_shared_test(MemoryType memory_type) {
-<<<<<<< HEAD
-=======
-    if (!get_jit_target_from_environment().has_gpu_feature()) {
-        printf("[SKIP] No GPU target enabled.\n");
-        return 0;
-    }
->>>>>>> 03f5f483
-
     Func f1, f2, f3, f4;
     Var x, xo, xi, thread_xo;
 
@@ -178,22 +161,14 @@
         }
     }
 
-<<<<<<< HEAD
-=======
-    printf("OK\n");
->>>>>>> 03f5f483
+    printf("OK\n");
     return 0;
 }
 
 int main(int argc, char **argv) {
-<<<<<<< HEAD
     Target t = get_jit_target_from_environment();
     if (t.has_gpu_feature()) {
-        printf("Not running test because no gpu target enabled\n");
-=======
-    if (!get_jit_target_from_environment().has_gpu_feature()) {
         printf("[SKIP] No GPU target enabled.\n");
->>>>>>> 03f5f483
         return 0;
     }
 
