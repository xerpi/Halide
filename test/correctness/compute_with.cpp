#include "Halide.h"
#include "test/common/check_call_graphs.h"

#include <map>
#include <stdio.h>

namespace {

using std::map;
using std::string;

using namespace Halide;

struct Bound {
    int32_t min[3];
    int32_t max[3];

    Bound(int32_t min_0, int32_t max_0, int32_t min_1, int32_t max_1,
          int32_t min_2, int32_t max_2) {
        min[0] = min_0;
        max[0] = max_0;
        min[1] = min_1;
        max[1] = max_1;
        min[2] = min_2;
        max[2] = max_2;
    }
    Bound(int32_t min_0, int32_t max_0, int32_t min_1, int32_t max_1)
        : Bound(min_0, max_0, min_1, max_1, 0, 0) {
    }
    Bound(int32_t min_0, int32_t max_0)
        : Bound(min_0, max_0, 0, 0, 0, 0) {
    }
    Bound()
        : Bound(-1, -1, -1, -1, -1, -1) {
    }
};

map<string, Bound> stores, loads;
uint64_t loads_total = 0, stores_total = 0;

// These mutexes (mutices?) are only needed for accessing stores/loads
// from the my_trace callback (which can be called by multiple threads);
// the ordinary code that initializes stores/loads is single-threaded
// and has no contention.
std::mutex stores_mutex, loads_mutex;

// Return true if the coordinate values in 'coordinates' are within the bound 'b'
bool check_coordinates(const Bound &b, const int32_t *coordinates, int32_t dims, int32_t lanes,
                       string event, string fname) {
    for (int32_t idx = 0; idx < dims; ++idx) {
        int32_t i = idx / lanes;
        if ((coordinates[idx] < b.min[i]) || (coordinates[idx] > b.max[i])) {
            printf("Bounds on %s to %s at dimension %d were supposed to be between [%d, %d]\n"
                   "Instead it is: %d\n",
                   event.c_str(), fname.c_str(), i, b.min[i], b.max[i],
                   coordinates[idx]);
            return false;
        }
    }
    return true;
}

// A trace that check the region accessed by stores/loads of a buffer
int my_trace(void *user_context, const halide_trace_event_t *e) {
    string fname = std::string(e->func);
    if (e->event == halide_trace_store) {
        std::lock_guard<std::mutex> lock(stores_mutex);
        const auto &iter = stores.find(fname);
        if (iter != stores.end()) {
            const Bound &b = iter->second;
            if (!check_coordinates(b, e->coordinates, e->dimensions, e->type.lanes, "store", fname)) {
                exit(-1);
            }
        }
        stores_total++;
    } else if (e->event == halide_trace_load) {
        std::lock_guard<std::mutex> lock(loads_mutex);
        const auto &iter = loads.find(fname);
        if (iter != loads.end()) {
            const Bound &b = iter->second;
            if (!check_coordinates(b, e->coordinates, e->dimensions, e->type.lanes, "load", fname)) {
                exit(-1);
            }
        }
        loads_total++;
    }
    return 0;
}

int split_test() {
    Buffer<int> im_ref, im;
    {
        Var x("x"), y("y");
        Func f("f"), g("g"), h("h");

        f(x, y) = x + y;
        g(x, y) = x - y;
        h(x, y) = f(x - 1, y + 1) + g(x + 2, y - 2);
        im_ref = h.realize(200, 200);
    }

    {
        Var x("x"), y("y");
        Func f("f"), g("g"), h("h");

        f(x, y) = x + y;
        g(x, y) = x - y;
        h(x, y) = f(x - 1, y + 1) + g(x + 2, y - 2);

        f.compute_root();
        g.compute_root();

        Var xo("xo"), xi("xi");
        f.split(x, xo, xi, 7);
        g.split(x, xo, xi, 7);
        g.compute_with(f, xo, LoopAlignStrategy::AlignEnd);

        f.trace_loads().trace_stores();
        g.trace_loads().trace_stores();
        h.trace_loads().trace_stores();
        stores = {
            {f.name(), Bound(-1, 198, 1, 200)},
            {g.name(), Bound(2, 201, -2, 197)},
            {h.name(), Bound(0, 199, 0, 199)},
        };
        loads = {
            {f.name(), Bound(-1, 198, 1, 200)},
            {g.name(), Bound(2, 201, -2, 197)},
            {h.name(), Bound()},  // There shouldn't be any load from h
        };
        h.set_custom_trace(&my_trace);

        im = h.realize(200, 200);
    }

    auto func = [im_ref](int x, int y) {
        return im_ref(x, y);
    };
    if (check_image(im, func)) {
        return -1;
    }
    return 0;
}

int fuse_test() {
    Buffer<int> im_ref, im;
    {
        Var x("x"), y("y"), z("z");
        Func f("f"), g("g"), h("h");

        f(x, y, z) = x + y + z;
        g(x, y, z) = x - y + z;
        h(x, y, z) = f(x + 2, y - 1, z + 3) + g(x - 5, y - 6, z + 2);
        im_ref = h.realize(100, 100, 100);
    }

    {
        Var x("x"), y("y"), z("z"), t("t");
        Func f("f"), g("g"), h("h");

        f(x, y, z) = x + y + z;
        g(x, y, z) = x - y + z;
        h(x, y, z) = f(x + 2, y - 1, z + 3) + g(x - 5, y - 6, z + 2);

        f.compute_root();
        g.compute_root();

        f.fuse(x, y, t).parallel(t);
        g.fuse(x, y, t).parallel(t);
        g.compute_with(f, t, LoopAlignStrategy::AlignEnd);

        f.trace_loads().trace_stores();
        g.trace_loads().trace_stores();
        h.trace_loads().trace_stores();
        stores = {
            {f.name(), Bound(2, 101, -1, 98, 3, 102)},
            {g.name(), Bound(-5, 94, -6, 93, 2, 101)},
            {h.name(), Bound(0, 99, 0, 99, 0, 99)},
        };
        loads = {
            {f.name(), Bound(2, 101, -1, 98, 3, 102)},
            {g.name(), Bound(-5, 94, -6, 93, 2, 101)},
            {h.name(), Bound()},  // There shouldn't be any load from h
        };
        h.set_custom_trace(&my_trace);

        im = h.realize(100, 100, 100);
    }

    auto func = [im_ref](int x, int y, int z) {
        return im_ref(x, y, z);
    };
    if (check_image(im, func)) {
        return -1;
    }
    return 0;
}

int multiple_fuse_group_test() {
    Buffer<int> im_ref, im;
    {
        Var x("x"), y("y");
        Func f("f"), g("g"), h("h"), p("p"), q("q");

        f(x, y) = x + y;
        f(x, y) += y;
        g(x, y) = 10;
        g(x, y) += x - y;
        h(x, y) = 0;
        RDom r(0, 39, 50, 77);
        h(r.x, r.y) -= r.x + r.y;
        h(r.x, r.y) += r.x * r.x;
        h(x, y) += f(x, y) + g(x, y);
        p(x, y) = x + 2;
        q(x, y) = h(x, y) + 2 + p(x, y);
        im_ref = q.realize(200, 200);
    }

    {
        Var x("x"), y("y"), t("t");
        Func f("f"), g("g"), h("h"), p("p"), q("q");

        f(x, y) = x + y;
        f(x, y) += y;
        g(x, y) = 10;
        g(x, y) += x - y;
        h(x, y) = 0;
        RDom r(0, 39, 50, 77);
        h(r.x, r.y) -= r.x + r.y;
        h(r.x, r.y) += r.x * r.x;
        h(x, y) += f(x, y) + g(x, y);
        p(x, y) = x + 2;
        q(x, y) = h(x, y) + 2 + p(x, y);

        f.compute_root();
        g.compute_root();
        h.compute_root();
        p.compute_root();

        p.fuse(x, y, t).parallel(t);
        h.fuse(x, y, t).parallel(t);
        h.compute_with(p, t);

        f.update(0).compute_with(g, y, LoopAlignStrategy::AlignEnd);
        f.compute_with(g, x);

        f.trace_loads().trace_stores();
        g.trace_loads().trace_stores();
        h.trace_loads().trace_stores();
        p.trace_loads().trace_stores();
        q.trace_loads().trace_stores();
        stores = {
            {f.name(), Bound(0, 199, 0, 199)},
            {g.name(), Bound(0, 199, 0, 199)},
            {h.name(), Bound(0, 199, 0, 199)},
            {p.name(), Bound(0, 199, 0, 199)},
            {q.name(), Bound(0, 199, 0, 199)},
        };
        loads = {
            {f.name(), Bound(0, 199, 0, 199)},
            {g.name(), Bound(0, 199, 0, 199)},
            {h.name(), Bound(0, 199, 0, 199)},
            {p.name(), Bound(0, 199, 0, 199)},
            {q.name(), Bound()},  // There shouldn't be any load from q
        };
        q.set_custom_trace(&my_trace);

        im = q.realize(200, 200);
    }

    auto func = [im_ref](int x, int y) {
        return im_ref(x, y);
    };
    if (check_image(im, func)) {
        return -1;
    }
    return 0;
}

int multiple_outputs_test() {
    const int f_size = 4;
    const int g_size = 6;
    Buffer<int> f_im(f_size, f_size), g_im(g_size, g_size);
    Buffer<int> f_im_ref(f_size, f_size), g_im_ref(g_size, g_size);

    {
        Var x("x"), y("y");
        Func f("f"), g("g"), input("q");

        input(x, y) = x + y + 1;
        f(x, y) = 100 - input(x, y);
        g(x, y) = x + input(x, y);
        f.realize(f_im_ref);
        g.realize(g_im_ref);
    }

    {
        Var x("x"), y("y");
        Func f("f"), g("g"), input("input");

        input(x, y) = x + y + 1;
        f(x, y) = 100 - input(x, y);
        g(x, y) = x + input(x, y);

        input.compute_at(f, y);
        g.compute_with(f, y, LoopAlignStrategy::AlignStart);

        input.trace_loads().trace_stores();
        f.trace_loads().trace_stores();
        g.trace_loads().trace_stores();
        stores = {
            {input.name(), Bound(0, std::max(f_size, g_size) - 1, 0, std::max(f_size, g_size) - 1)},
            {f.name(), Bound(0, f_size - 1, 0, f_size - 1)},
            {g.name(), Bound(0, g_size - 1, 0, g_size - 1)},
        };
        loads = {
            {input.name(), Bound(0, std::max(f_size, g_size) - 1, 0, std::max(f_size, g_size) - 1)},
            {f.name(), Bound()},  // There shouldn't be any load from f
            {g.name(), Bound()},  // There shouldn't be any load from g
        };

        Pipeline p({f, g});
        p.set_custom_trace(&my_trace);
        p.realize({f_im, g_im});
    }

    auto f_func = [f_im_ref](int x, int y) {
        return f_im_ref(x, y);
    };
    if (check_image(f_im, f_func)) {
        return -1;
    }

    auto g_func = [g_im_ref](int x, int y) {
        return g_im_ref(x, y);
    };
    if (check_image(g_im, g_func)) {
        return -1;
    }

    return 0;
}

int fuse_compute_at_test() {
    Buffer<int> im_ref, im;
    {
        Var x("x"), y("y");
        Func f("f"), g("g"), h("h"), p("p"), q("q"), r("r");

        f(x, y) = x + y;
        g(x, y) = x - y;
        h(x, y) = f(x - 1, y + 1) + g(x + 2, y - 2);
        p(x, y) = h(x, y) + 2;
        q(x, y) = x * y;
        r(x, y) = p(x, y - 1) + q(x - 1, y);
        im_ref = r.realize(167, 167);
    }

    {
        Var x("x"), y("y");
        Func f("f"), g("g"), h("h"), p("p"), q("q"), r("r");

        f(x, y) = x + y;
        g(x, y) = x - y;
        h(x, y) = f(x - 1, y + 1) + g(x + 2, y - 2);
        p(x, y) = h(x, y) + 2;
        q(x, y) = x * y;
        r(x, y) = p(x, y - 1) + q(x - 1, y);

        f.compute_at(h, y);
        g.compute_at(h, y);
        h.compute_at(p, y);
        p.compute_root();
        q.compute_root();
        q.compute_with(p, x, LoopAlignStrategy::AlignEnd);

        Var xo("xo"), xi("xi");
        f.split(x, xo, xi, 8);
        g.split(x, xo, xi, 8);
        g.compute_with(f, xo, LoopAlignStrategy::AlignStart);

        f.trace_loads().trace_stores();
        g.trace_loads().trace_stores();
        h.trace_loads().trace_stores();
        p.trace_loads().trace_stores();
        q.trace_loads().trace_stores();
        r.trace_loads().trace_stores();
        stores = {
            {f.name(), Bound(-1, 165, 0, 166)},
            {g.name(), Bound(2, 168, -3, 163)},
            {h.name(), Bound(0, 166, -1, 165)},
            {p.name(), Bound(0, 166, -1, 165)},
            {q.name(), Bound(-1, 165, 0, 166)},
            {r.name(), Bound(0, 166, 0, 166)},
        };
        loads = {
            {f.name(), Bound(-1, 165, 0, 166)},
            {g.name(), Bound(2, 168, -3, 163)},
            {h.name(), Bound(0, 166, -1, 165)},
            {p.name(), Bound(0, 166, -1, 165)},
            {q.name(), Bound(-1, 165, 0, 166)},
            {r.name(), Bound()},  // There shouldn't be any load from r
        };
        r.set_custom_trace(&my_trace);

        im = r.realize(167, 167);
    }

    auto func = [im_ref](int x, int y) {
        return im_ref(x, y);
    };
    if (check_image(im, func)) {
        return -1;
    }
    return 0;
}

int double_split_fuse_test() {
    Buffer<int> im_ref, im;
    {
        Func f("f"), g("g"), h("h");
        Var x("x"), y("y"), xo("xo"), xi("xi"), xoo("xoo"), xoi("xoi");

        f(x, y) = x + y;
        g(x, y) = 2 + x - y;
        h(x, y) = f(x, y) + g(x, y) + 10;
        im_ref = h.realize(200, 200);
    }

    {
        Func f("f"), g("g"), h("h");
        Var x("x"), y("y"), xo("xo"), xi("xi"), xoo("xoo"), xoi("xoi"), t("t");

        f(x, y) = x + y;
        g(x, y) = 2 + x - y;
        h(x, y) = f(x, y) + g(x, y) + 10;

        f.split(x, xo, xi, 37, TailStrategy::GuardWithIf);
        g.split(x, xo, xi, 37, TailStrategy::GuardWithIf);
        f.split(xo, xoo, xoi, 5, TailStrategy::GuardWithIf);
        g.split(xo, xoo, xoi, 5, TailStrategy::GuardWithIf);
        f.fuse(xoi, xi, t);
        g.fuse(xoi, xi, t);
        f.compute_at(h, y);
        g.compute_at(h, y);
        g.compute_with(f, t, LoopAlignStrategy::AlignEnd);

        f.trace_loads().trace_stores();
        g.trace_loads().trace_stores();
        h.trace_loads().trace_stores();
        stores = {
            {f.name(), Bound(0, 199, 0, 199)},
            {g.name(), Bound(0, 199, 0, 199)},
            {h.name(), Bound(0, 199, 0, 199)},
        };
        loads = {
            {f.name(), Bound(0, 199, 0, 199)},
            {g.name(), Bound(0, 199, 0, 199)},
            {h.name(), Bound()},  // There shouldn't be any load from h
        };
        h.set_custom_trace(&my_trace);

        im = h.realize(200, 200);
    }

    auto func = [im_ref](int x, int y) {
        return im_ref(x, y);
    };
    if (check_image(im, func)) {
        return -1;
    }
    return 0;
}

int rgb_yuv420_test() {
    // Somewhat approximating the behavior of rgb -> yuv420 (downsample by half in the u and v channels)
    const int size = 256;
    Buffer<int> y_im(size, size), u_im(size / 2, size / 2), v_im(size / 2, size / 2);
    Buffer<int> y_im_ref(size, size), u_im_ref(size / 2, size / 2), v_im_ref(size / 2, size / 2);

    // Compute a random image
    Buffer<int> input(size, size, 3);
    for (int x = 0; x < size; x++) {
        for (int y = 0; y < size; y++) {
            for (int c = 0; c < 3; c++) {
                input(x, y, c) = (rand() & 0x000000ff);
            }
        }
    }

    uint64_t load_count_ref, store_count_ref;
    {
        Var x("x"), y("y"), z("z");
        Func y_part("y_part"), u_part("u_part"), v_part("v_part"), rgb("rgb"), rgb_x("rgb_x");

        Func clamped = BoundaryConditions::repeat_edge(input);
        rgb_x(x, y, z) = (clamped(x - 1, y, z) + 2 * clamped(x, y, z) + clamped(x + 1, y, z));
        rgb(x, y, z) = (rgb_x(x, y - 1, z) + 2 * rgb_x(x, y, z) + rgb_x(x, y + 1, z)) / 16;

        y_part(x, y) = ((66 * input(x, y, 0) + 129 * input(x, y, 1) + 25 * input(x, y, 2) + 128) >> 8) + 16;
        u_part(x, y) = ((-38 * rgb(2 * x, 2 * y, 0) - 74 * rgb(2 * x, 2 * y, 1) + 112 * rgb(2 * x, 2 * y, 2) + 128) >> 8) + 128;
        v_part(x, y) = ((112 * rgb(2 * x, 2 * y, 0) - 94 * rgb(2 * x, 2 * y, 1) - 18 * rgb(2 * x, 2 * y, 2) + 128) >> 8) + 128;

        y_part.vectorize(x, 8);
        u_part.vectorize(x, 8);
        v_part.vectorize(x, 8);

        loads_total = 0;
        stores_total = 0;
        Pipeline p({y_part, u_part, v_part});
        p.set_custom_trace(&my_trace);
        p.realize({y_im_ref, u_im_ref, v_im_ref}, get_jit_target_from_environment().with_feature(Target::TraceLoads).with_feature(Target::TraceStores));
        load_count_ref = loads_total;
        store_count_ref = stores_total;
    }

    {
        Var x("x"), y("y"), z("z");
        Func y_part("y_part"), u_part("u_part"), v_part("v_part"), rgb("rgb"), rgb_x("rgb_x");

        Func clamped = BoundaryConditions::repeat_edge(input);
        rgb_x(x, y, z) = (clamped(x - 1, y, z) + 2 * clamped(x, y, z) + clamped(x + 1, y, z));
        rgb(x, y, z) = (rgb_x(x, y - 1, z) + 2 * rgb_x(x, y, z) + rgb_x(x, y + 1, z)) / 16;

        y_part(x, y) = ((66 * input(x, y, 0) + 129 * input(x, y, 1) + 25 * input(x, y, 2) + 128) >> 8) + 16;
        u_part(x, y) = ((-38 * rgb(2 * x, 2 * y, 0) - 74 * rgb(2 * x, 2 * y, 1) + 112 * rgb(2 * x, 2 * y, 2) + 128) >> 8) + 128;
        v_part(x, y) = ((112 * rgb(2 * x, 2 * y, 0) - 94 * rgb(2 * x, 2 * y, 1) - 18 * rgb(2 * x, 2 * y, 2) + 128) >> 8) + 128;

        Var xi("xi"), yi("yi");
        y_part.tile(x, y, xi, yi, 16, 2, TailStrategy::RoundUp);
        u_part.tile(x, y, xi, yi, 8, 1, TailStrategy::RoundUp);
        v_part.tile(x, y, xi, yi, 8, 1, TailStrategy::RoundUp);

        y_part.unroll(yi);
        y_part.vectorize(xi, 8);
        u_part.vectorize(xi);
        v_part.vectorize(xi);

        u_part.compute_with(y_part, x, LoopAlignStrategy::AlignEnd);
        v_part.compute_with(u_part, x, LoopAlignStrategy::AlignEnd);

        Expr width = v_part.output_buffer().width();
        Expr height = v_part.output_buffer().height();
        width = (width / 8) * 8;

        u_part.bound(x, 0, width).bound(y, 0, height);
        v_part.bound(x, 0, width).bound(y, 0, height);
        y_part.bound(x, 0, 2 * width).bound(y, 0, 2 * height);
        rgb.bound(z, 0, 3);

        rgb_x.fold_storage(y, 4);
        rgb_x.store_root();
        rgb_x.compute_at(y_part, y).vectorize(x, 8);
        rgb.compute_at(y_part, y).vectorize(x, 8);

        stores = {
            {rgb_x.name(), Bound(0, size - 1, -1, size - 1, 0, 2)},
            {rgb.name(), Bound(0, size - 1, 0, size - 1, 0, 2)},
            {y_part.name(), Bound(0, size - 1, 0, size - 1)},
            {u_part.name(), Bound(0, size / 2 - 1, 0, size / 2 - 1)},
            {v_part.name(), Bound(0, size / 2 - 1, 0, size / 2 - 1)},
        };
        loads = {
            {rgb_x.name(), Bound(0, size - 1, -1, size - 1, 0, 2)},
            {rgb.name(), Bound(0, size - 1, 0, size - 1, 0, 2)},
            {y_part.name(), Bound()},  // There shouldn't be any load from y_part
            {u_part.name(), Bound()},  // There shouldn't be any load from u_part
            {v_part.name(), Bound()},  // There shouldn't be any load from v_part
        };

        loads_total = 0;
        stores_total = 0;
        Pipeline p({y_part, u_part, v_part});
        p.set_custom_trace(&my_trace);
        p.realize({y_im, u_im, v_im}, get_jit_target_from_environment().with_feature(Target::TraceLoads).with_feature(Target::TraceStores));

        bool too_many_memops = false;
        // Store count for reference:
        // y_part: width * height
        // u_part: (width / 2) * (height / 2)
        // v_part: (width / 2) * (height / 2)
        // Total: width * height * 1.5
        // Store count for compute_with:
        // rgb: width * (height / 2) * 3 [we only need every other line of rgb for u, v]
        // rgb_x: width * height * 3
        // y_part: width * height
        // u_part: (width / 2) * (height / 2)
        // v_part: (width / 2) * (height / 2)
        // Total: width * height * 6
        // Note: each of the items above also needs to be divided by vector_width, but it doesn't change
        // the ratio between reference and compute_with.
        // It should be 4x based on above, but let's make it 5x to account for boundary condtions for rgb_x.
        if (stores_total > 5 * store_count_ref) {
            printf("Store count for correctness_compute_with rgb to yuv420 case exceeds reference by more than 5x. (Reference: %llu, compute_with: %llu).\n",
                   (unsigned long long)store_count_ref, (unsigned long long)stores_total);
            too_many_memops = true;
        }
        // Reference should have more loads, because everything is recomputed.
        if (loads_total >= load_count_ref) {
            printf("Load count for correctness_compute_with rgb to yuv420 case exceeds reference. (Reference: %llu, compute_with: %llu).\n",
                   (unsigned long long)load_count_ref, (unsigned long long)loads_total);
            too_many_memops = true;
        }
        if (too_many_memops) {
            return -1;
        }
    }

    auto y_func = [y_im_ref](int x, int y) {
        return y_im_ref(x, y);
    };
    if (check_image(y_im, y_func)) {
        return -1;
    }

    auto u_func = [u_im_ref](int x, int y) {
        return u_im_ref(x, y);
    };
    if (check_image(u_im, u_func)) {
        return -1;
    }

    auto v_func = [v_im_ref](int x, int y) {
        return v_im_ref(x, y);
    };
    if (check_image(v_im, v_func)) {
        return -1;
    }

    return 0;
}

int vectorize_test() {
    Buffer<int> im_ref, im;
    {
        Var x("x"), y("y");
        Func f("f"), g("g"), h("h");

        f(x, y) = x + y;
        g(x, y) = x - y;
        h(x, y) = f(x - 1, y + 1) + g(x + 2, y - 2);
        im_ref = h.realize(111, 111);
    }

    {
        Var x("x"), y("y");
        Func f("f"), g("g"), h("h");

        f(x, y) = x + y;
        g(x, y) = x - y;
        h(x, y) = f(x - 1, y + 1) + g(x + 2, y - 2);

        f.compute_root();
        g.compute_root();

        Var xo("xo"), xi("xi");
        f.split(x, xo, xi, 8);
        g.split(x, xo, xi, 8);
        f.vectorize(xi);
        g.vectorize(xi);
        g.compute_with(f, xi, LoopAlignStrategy::AlignEnd);

        f.trace_loads().trace_stores();
        g.trace_loads().trace_stores();
        h.trace_loads().trace_stores();
        stores = {
            {f.name(), Bound(-1, 109, 1, 111)},
            {g.name(), Bound(2, 112, -2, 108)},
            {h.name(), Bound(0, 110, 0, 110)},
        };
        loads = {
            {f.name(), Bound(-1, 109, 1, 111)},
            {g.name(), Bound(2, 112, -2, 108)},
            {h.name(), Bound()},  // There shouldn't be any load from h
        };
        h.set_custom_trace(&my_trace);

        im = h.realize(111, 111);
    }

    auto func = [im_ref](int x, int y) {
        return im_ref(x, y);
    };
    if (check_image(im, func)) {
        return -1;
    }
    return 0;
}

/*
int some_are_skipped_test() {
    Buffer<int> im_ref, im;
    {
        Var x("x"), y("y");
        Func f("f"), g("g"), h("h"), p("p");

        f(x, y) = x + y;
        g(x, y) = x - y;
        p(x, y) = x * y;
        h(x, y) = f(x, y) + g(x + 2, y - 2);
        h(x, y) += f(x - 1, y + 1) + p(x, y);
        im_ref = h.realize(200, 200);
    }

    {
        Var x("x"), y("y");
        Func f("f"), g("g"), h("h"), p("p");

        f(x, y) = x + y;
        g(x, y) = x - y;
        p(x, y) = x * y;
        h(x, y) = f(x, y) + g(x + 2, y - 2);
        h(x, y) += f(x - 1, y + 1) + p(x, y);

        f.compute_at(h, y);
        g.compute_at(h, y);
        p.compute_at(h, y);

        p.compute_with(f, x);
        g.compute_with(f, x);

        f.trace_loads().trace_stores();
        g.trace_loads().trace_stores();
        p.trace_loads().trace_stores();
        h.trace_loads().trace_stores();
        stores = {
            {f.name(), Bound(-1, 199, 0, 200)},
            {g.name(), Bound(0, 201, -2, 197)},
            {p.name(), Bound(0, 199, 0, 199)},
            {h.name(), Bound(0, 199, 0, 199)},
        };
        loads = {
            {f.name(), Bound(-1, 199, 0, 200)},
            {g.name(), Bound(0, 201, -2, 197)},
            {p.name(), Bound(0, 199, 0, 199)},
            {h.name(), Bound(0, 199, 0, 199)},
        };
        h.set_custom_trace(&my_trace);

        im = h.realize(200, 200);
    }

    auto func = [im_ref](int x, int y) {
        return im_ref(x, y);
    };
    if (check_image(im, func)) {
        return -1;
    }
    return 0;
}
*/

int multiple_outputs_on_gpu_test() {
    Target target = get_jit_target_from_environment();
    if (!target.has_gpu_feature()) {
        printf("No GPU feature enabled in target. Skipping test\n");
        return 0;
    }

    const int f_size = 550;
    const int g_size = 110;
    Buffer<int> f_im(f_size, f_size), g_im(g_size, g_size);
    Buffer<int> f_im_ref(f_size, f_size), g_im_ref(g_size, g_size);

    {
        Var x("x"), y("y");
        Func f("f"), g("g"), input("q");

        input(x, y) = x + y + 1;
        f(x, y) = 100 - input(x, y);
        g(x, y) = x + input(x, y);
        f.realize(f_im_ref);
        g.realize(g_im_ref);
    }

    {
        Var x("x"), y("y");
        Func f("f"), g("g"), input("input");

        input(x, y) = x + y + 1;
        f(x, y) = 100 - input(x, y);
        g(x, y) = x + input(x, y);

        input.compute_root();
        Var xi("xi"), yi("yi");
        f.compute_root().gpu_tile(x, y, xi, yi, 8, 8);
        g.compute_root().gpu_tile(x, y, xi, yi, 8, 8);

        g.compute_with(f, x, LoopAlignStrategy::AlignEnd);

        Realization r(f_im, g_im);
        Pipeline({f, g}).realize(r);
        r[0].copy_to_host();
        r[1].copy_to_host();
    }

    auto f_func = [f_im_ref](int x, int y) {
        return f_im_ref(x, y);
    };
    if (check_image(f_im, f_func)) {
        return -1;
    }

    auto g_func = [g_im_ref](int x, int y) {
        return g_im_ref(x, y);
    };
    if (check_image(g_im, g_func)) {
        return -1;
    }

    return 0;
}

int mixed_tile_factor_test() {
    const int size = 256;
    Buffer<int> f_im(size, size), g_im(size / 2, size / 2), h_im(size / 2, size / 2);
    Buffer<int> f_im_ref(size, size), g_im_ref(size / 2, size / 2), h_im_ref(size / 2, size / 2);

    // Compute a random image
    Buffer<int> A(size, size, 3);
    for (int x = 0; x < size; x++) {
        for (int y = 0; y < size; y++) {
            for (int c = 0; c < 3; c++) {
                A(x, y, c) = (rand() & 0x000000ff);
            }
        }
    }

    {
        Var x("x"), y("y"), z("z");
        Func f("f_ref"), g("g_ref"), h("h_ref"), input("input_ref");

        input(x, y, z) = 2 * A(x, y, z) + 3;
        f(x, y) = input(x, y, 0) + 2 * input(x, y, 1);
        g(x, y) = input(2 * x, 2 * y, 1) + 2 * input(2 * x, 2 * y, 2);
        h(x, y) = input(2 * x, 2 * y, 2) + 3 * input(2 * x, 2 * y, 1);

        Pipeline({f, g, h}).realize({f_im_ref, g_im_ref, h_im_ref});
    }

    {
        Var x("x"), y("y"), z("z");
        Func f("f"), g("g"), h("h"), input("input");

        input(x, y, z) = 2 * A(x, y, z) + 3;
        f(x, y) = input(x, y, 0) + 2 * input(x, y, 1);
        g(x, y) = input(2 * x, 2 * y, 1) + 2 * input(2 * x, 2 * y, 2);
        h(x, y) = input(2 * x, 2 * y, 2) + 3 * input(2 * x, 2 * y, 1);

        Var xi("xi"), yi("yi");
        f.tile(x, y, xi, yi, 32, 16, TailStrategy::ShiftInwards);
        g.tile(x, y, xi, yi, 7, 9, TailStrategy::GuardWithIf);
        h.tile(x, y, xi, yi, 4, 16, TailStrategy::RoundUp);

        g.compute_with(f, yi, LoopAlignStrategy::AlignEnd);
        h.compute_with(g, yi, LoopAlignStrategy::AlignStart);

        input.store_root();
        input.compute_at(f, y).vectorize(x, 8);

        input.trace_loads().trace_stores();
        f.trace_loads().trace_stores();
        g.trace_loads().trace_stores();
        h.trace_loads().trace_stores();
        stores = {
            {input.name(), Bound(0, size - 1, 0, size - 1, 0, 2)},
            {f.name(), Bound(0, size - 1, 0, size - 1)},
            {g.name(), Bound(0, size / 2 - 1, 0, size / 2 - 1)},
            {h.name(), Bound(0, size / 2 - 1, 0, size / 2 - 1)},
        };
        loads = {
            {input.name(), Bound(0, size - 1, 0, size - 1, 0, 2)},
            {f.name(), Bound()},  // There shouldn't be any load from f
            {g.name(), Bound()},  // There shouldn't be any load from g
            {h.name(), Bound()},  // There shouldn't be any load from h
        };

        Pipeline p({f, g, h});
        p.set_custom_trace(&my_trace);
        p.realize({f_im, g_im, h_im});
    }

    auto f_func = [f_im_ref](int x, int y) {
        return f_im_ref(x, y);
    };
    if (check_image(f_im, f_func)) {
        return -1;
    }

    auto g_func = [g_im_ref](int x, int y) {
        return g_im_ref(x, y);
    };
    if (check_image(g_im, g_func)) {
        return -1;
    }

    auto h_func = [h_im_ref](int x, int y) {
        return h_im_ref(x, y);
    };
    if (check_image(h_im, h_func)) {
        return -1;
    }

    return 0;
}

int multi_tile_mixed_tile_factor_test() {
    const int size = 256;
    Buffer<int> f_im(size, size), g_im(size / 2, size / 2), h_im(size / 2, size / 2);
    Buffer<int> f_im_ref(size, size), g_im_ref(size / 2, size / 2), h_im_ref(size / 2, size / 2);

    // Compute a random image
    Buffer<int> A(size, size, 3);
    for (int x = 0; x < size; x++) {
        for (int y = 0; y < size; y++) {
            for (int c = 0; c < 3; c++) {
                A(x, y, c) = (rand() & 0x000000ff);
            }
        }
    }

    {
        Var x("x"), y("y"), z("z");
        Func f("f_ref"), g("g_ref"), h("h_ref"), input("A_ref");

        input(x, y, z) = 2 * A(x, y, z) + 3;
        f(x, y) = input(x, y, 0) + 2 * input(x, y, 1);
        g(x, y) = input(2 * x, 2 * y, 1) + 2 * input(2 * x, 2 * y, 2);
        h(x, y) = input(2 * x, 2 * y, 2) + 3 * input(2 * x, 2 * y, 1);

        Pipeline({f, g, h}).realize({f_im_ref, g_im_ref, h_im_ref});
    }

    {
        Var x("x"), y("y"), z("z");
        Func f("f"), g("g"), h("h"), input("A");

        input(x, y, z) = 2 * A(x, y, z) + 3;
        f(x, y) = input(x, y, 0) + 2 * input(x, y, 1);
        g(x, y) = input(2 * x, 2 * y, 1) + 2 * input(2 * x, 2 * y, 2);
        h(x, y) = input(2 * x, 2 * y, 2) + 3 * input(2 * x, 2 * y, 1);

        Var xi("xi"), yi("yi");
        f.tile(x, y, xi, yi, 32, 16, TailStrategy::ShiftInwards);
        g.tile(x, y, xi, yi, 7, 9, TailStrategy::GuardWithIf);
        h.tile(x, y, xi, yi, 4, 16, TailStrategy::RoundUp);

        Var xii("xii"), yii("yii");
        f.tile(xi, yi, xii, yii, 8, 8, TailStrategy::ShiftInwards);
        g.tile(xi, yi, xii, yii, 16, 8, TailStrategy::GuardWithIf);
        h.tile(xi, yi, xii, yii, 4, 16, TailStrategy::GuardWithIf);

        g.compute_with(f, yii, LoopAlignStrategy::AlignStart);
        h.compute_with(g, yii, LoopAlignStrategy::AlignEnd);

        input.store_root();
        input.compute_at(f, y).vectorize(x, 8);

        input.trace_loads().trace_stores();
        f.trace_loads().trace_stores();
        g.trace_loads().trace_stores();
        h.trace_loads().trace_stores();
        stores = {
            {input.name(), Bound(0, size - 1, 0, size - 1, 0, 2)},
            {f.name(), Bound(0, size - 1, 0, size - 1)},
            {g.name(), Bound(0, size / 2 - 1, 0, size / 2 - 1)},
            {h.name(), Bound(0, size / 2 - 1, 0, size / 2 - 1)},
        };
        loads = {
            {input.name(), Bound(0, size - 1, 0, size - 1, 0, 2)},
            {f.name(), Bound()},  // There shouldn't be any load from f
            {g.name(), Bound()},  // There shouldn't be any load from g
            {h.name(), Bound()},  // There shouldn't be any load from h
        };

        Pipeline p({f, g, h});
        p.set_custom_trace(&my_trace);
        p.realize({f_im, g_im, h_im});
    }

    auto f_func = [f_im_ref](int x, int y) {
        return f_im_ref(x, y);
    };
    if (check_image(f_im, f_func)) {
        return -1;
    }

    auto g_func = [g_im_ref](int x, int y) {
        return g_im_ref(x, y);
    };
    if (check_image(g_im, g_func)) {
        return -1;
    }

    auto h_func = [h_im_ref](int x, int y) {
        return h_im_ref(x, y);
    };
    if (check_image(h_im, h_func)) {
        return -1;
    }

    return 0;
}

int only_some_are_tiled_test() {
    const int size = 256;
    Buffer<int> f_im(size, size), g_im(size / 2, size / 2), h_im(size / 2, size / 2);
    Buffer<int> f_im_ref(size, size), g_im_ref(size / 2, size / 2), h_im_ref(size / 2, size / 2);

    // Compute a random image
    Buffer<int> A(size, size, 3);
    for (int x = 0; x < size; x++) {
        for (int y = 0; y < size; y++) {
            for (int c = 0; c < 3; c++) {
                A(x, y, c) = (rand() & 0x000000ff);
            }
        }
    }

    {
        Var x("x"), y("y"), z("z");
        Func f("f_ref"), g("g_ref"), h("h_ref"), input("A_ref");

        input(x, y, z) = 2 * A(x, y, z) + 3;
        f(x, y) = input(x, y, 0) + 2 * input(x, y, 1);
        g(x, y) = input(2 * x, 2 * y, 1) + 2 * input(2 * x, 2 * y, 2);
        h(x, y) = input(2 * x, 2 * y, 2) + 3 * input(2 * x, 2 * y, 1);

        Pipeline({f, g, h}).realize({f_im_ref, g_im_ref, h_im_ref});
    }

    {
        Var x("x"), y("y"), z("z");
        Func f("f"), g("g"), h("h"), input("A");

        input(x, y, z) = 2 * A(x, y, z) + 3;
        f(x, y) = input(x, y, 0) + 2 * input(x, y, 1);
        g(x, y) = input(2 * x, 2 * y, 1) + 2 * input(2 * x, 2 * y, 2);
        h(x, y) = input(2 * x, 2 * y, 2) + 3 * input(2 * x, 2 * y, 1);

        Var xi("xi"), yi("yi");
        f.tile(x, y, xi, yi, 32, 16, TailStrategy::ShiftInwards);

        g.compute_with(f, y, LoopAlignStrategy::AlignEnd);
        h.compute_with(g, y);

        input.store_root();
        input.compute_at(f, y).vectorize(x, 8);

        input.trace_loads().trace_stores();
        f.trace_loads().trace_stores();
        g.trace_loads().trace_stores();
        h.trace_loads().trace_stores();
        stores = {
            {input.name(), Bound(0, size - 1, 0, size - 1, 0, 2)},
            {f.name(), Bound(0, size - 1, 0, size - 1)},
            {g.name(), Bound(0, size / 2 - 1, 0, size / 2 - 1)},
            {h.name(), Bound(0, size / 2 - 1, 0, size / 2 - 1)},
        };
        loads = {
            {input.name(), Bound(0, size - 1, 0, size - 1, 0, 2)},
            {f.name(), Bound()},  // There shouldn't be any load from f
            {g.name(), Bound()},  // There shouldn't be any load from g
            {h.name(), Bound()},  // There shouldn't be any load from h
        };

        Pipeline p({f, g, h});
        p.set_custom_trace(&my_trace);
        p.realize({f_im, g_im, h_im});
    }

    auto f_func = [f_im_ref](int x, int y) {
        return f_im_ref(x, y);
    };
    if (check_image(f_im, f_func)) {
        return -1;
    }

    auto g_func = [g_im_ref](int x, int y) {
        return g_im_ref(x, y);
    };
    if (check_image(g_im, g_func)) {
        return -1;
    }

    auto h_func = [h_im_ref](int x, int y) {
        return h_im_ref(x, y);
    };
    if (check_image(h_im, h_func)) {
        return -1;
    }

    return 0;
}

int with_specialization_test() {
    Buffer<int> im_ref, im;
    {
        Var x("x"), y("y");
        Func f("f"), g("g"), h("h");

        f(x, y) = x + y;
        g(x, y) = x - y;
        h(x, y) = f(x - 1, y + 1) + g(x + 2, y - 2);
        im_ref = h.realize(200, 200);
    }

    {
        Var x("x"), y("y");
        Func f("f"), g("g"), h("h");

        f(x, y) = x + y;
        g(x, y) = x - y;
        h(x, y) = f(x - 1, y + 1) + g(x + 2, y - 2);

        f.compute_root();
        g.compute_root();

        Param<bool> tile;
        Var xo("xo"), xi("xi");
        f.specialize(tile).split(x, xo, xi, 7);

        g.compute_with(f, y, LoopAlignStrategy::AlignEnd);

        f.trace_loads().trace_stores();
        g.trace_loads().trace_stores();
        h.trace_loads().trace_stores();
        stores = {
            {f.name(), Bound(-1, 198, 1, 200)},
            {g.name(), Bound(2, 201, -2, 197)},
            {h.name(), Bound(0, 199, 0, 199)},
        };
        loads = {
            {f.name(), Bound(-1, 198, 1, 200)},
            {g.name(), Bound(2, 201, -2, 197)},
            {h.name(), Bound()},  // There shouldn't be any load from h
        };
        h.set_custom_trace(&my_trace);

        tile.set(true);
        im = h.realize(200, 200);
    }

    auto func = [im_ref](int x, int y) {
        return im_ref(x, y);
    };
    if (check_image(im, func)) {
        return -1;
    }
    return 0;
}

int nested_compute_with_test() {
    const int g1_size = 20;
    const int g2_size = 10;
    Buffer<int> g1_im(g1_size, g1_size + 5), g2_im(g2_size, g2_size + 10);
    Buffer<int> g1_im_ref(g1_size, g1_size + 5), g2_im_ref(g2_size, g2_size + 10);

    {
        Var x("x"), y("y");
        Func input("input"), f1("f1"), f2("f2"), g1("g1"), g2("g2");

        input(x, y) = x + y;
        f1(x, y) = input(x, y) + 20;
        f2(x, y) = input(x, y) * input(x, y);
        g1(x, y) = f1(x, y) + x + y;
        g2(x, y) = f1(x, y) * f2(x, y);
        Pipeline({g1, g2}).realize({g1_im_ref, g2_im_ref});
    }

    {
        Var x("x"), y("y");
        Func input("input"), f1("f1"), f2("f2"), g1("g1"), g2("g2");

        input(x, y) = x + y;
        f1(x, y) = input(x, y) + 20;
        f2(x, y) = input(x, y) * input(x, y);
        g1(x, y) = f1(x, y) + x + y;
        g2(x, y) = f1(x, y) * f2(x, y);

        input.compute_at(f1, y);
        f2.compute_with(f1, y, LoopAlignStrategy::AlignEnd);
        f1.compute_at(g1, y);
        f2.compute_at(g1, y);
        g2.compute_with(g1, x, LoopAlignStrategy::AlignStart);

        f1.trace_loads().trace_stores();
        f2.trace_loads().trace_stores();
        g1.trace_loads().trace_stores();
        g2.trace_loads().trace_stores();
        stores = {
            {f1.name(), Bound(0, std::max(g1_size, g2_size) - 1, 0, std::max(g1_size + 4, g2_size + 9))},
            {f2.name(), Bound(0, g2_size - 1, 0, g2_size + 9)},
            {g1.name(), Bound(0, g1_size - 1, 0, g1_size + 4)},
            {g2.name(), Bound(0, g2_size - 1, 0, g2_size + 9)},
        };
        loads = {
            {f1.name(), Bound(0, std::max(g1_size, g2_size) - 1, 0, std::max(g1_size + 4, g2_size + 9))},
            {f2.name(), Bound(0, g2_size - 1, 0, g2_size + 9)},
            {g1.name(), Bound()},  // There shouldn't be any load from g1
            {g2.name(), Bound()},  // There shouldn't be any load from g2
        };

        Pipeline p({g1, g2});
        p.set_custom_trace(&my_trace);
        p.realize({g1_im, g2_im});
    }

    auto g1_func = [g1_im_ref](int x, int y) {
        return g1_im_ref(x, y);
    };
    if (check_image(g1_im, g1_func)) {
        return -1;
    }

    auto g2_func = [g2_im_ref](int x, int y) {
        return g2_im_ref(x, y);
    };
    if (check_image(g2_im, g2_func)) {
        return -1;
    }
    return 0;
}

<<<<<<< HEAD
int update_stage_test() {
    const int f_size = 128;
    const int g_size = 128;
    Buffer<int> f_im(f_size, f_size), g_im(g_size, g_size);
    Buffer<int> f_im_ref(f_size, f_size), g_im_ref(g_size, g_size);

    {
        Var x("x"), y("y");
        Func f("f"), g("g"), input("input");

        input(x, y) = x;
        f(x, y) = input(x, y) + x;
        f(x, y) = f(x, y) + 1;

        g(x, y) = input(x, y) + y;
        g(x, y) = g(x, y) - 1;

        f.compute_root();
        g.compute_root();

        g.bound(x, 0, g_size).bound(y, 0, g_size);
        f.bound(x, 0, f_size).bound(y, 0, f_size);

        Pipeline p({f, g});
        p.realize({f_im_ref, g_im_ref});
    }

    {
        Var x("x"), y("y");
        Func f("f"), g("g"), input("input");

        input(x, y) = x;
        f(x, y) = input(x, y) + x;
        f(x, y) = f(x, y) + 1;

        g(x, y) = input(x, y) + y;
        g(x, y) = g(x, y) - 1;

        f.compute_root();
        g.compute_root();

        f.update().compute_with(g, y);

        g.bound(x, 0, g_size).bound(y, 0, g_size);
        f.bound(x, 0, f_size).bound(y, 0, f_size);

        Pipeline p({f, g});
        p.print_loop_nest();
        p.realize({f_im, g_im});
    }

    auto f_func = [f_im_ref](int x, int y) {
        return f_im_ref(x, y);
    };
    if (check_image(f_im, f_func)) {
=======
int vectorize_inlined_test() {
    const int f_size = 128;
    const int g_size = 256;
    Buffer<int> h_im(f_size, f_size, 5), g_im(g_size, g_size);
    Buffer<int> h_im_ref(f_size, f_size, 5), g_im_ref(g_size, g_size);

    uint64_t load_count_ref, store_count_ref;
    {
        Var x("x"), y("y"), c("c"), xi("xi"), yi("yi"), yii("yii"), yo("yo");
        Func f("f"), g("g"), h("h"), input("input");

        input(x, y) = x;
        f(x, y, c) = c * input(x, y);
        h(x, y, c) = f(x, y, c);

        Func inl("inl");
        inl(x, y) = f(x / 2, y / 2, 0);
        inl(x, y) += f(x / 2, y / 2, 2);
        g(x, y) = inl(x, y);

        g.split(y, yo, y, 32 * 2, TailStrategy::RoundUp)
            .split(y, y, yi, 2, TailStrategy::RoundUp)
            .vectorize(x, 4, TailStrategy::GuardWithIf)
            .compute_root();

        h.reorder(x, c, y)
            .split(y, yo, y, 32, TailStrategy::RoundUp)
            .vectorize(x, 4, TailStrategy::GuardWithIf)
            .compute_root();

        g.bound(y, 0, g_size);
        h.bound(y, 0, f_size).bound(c, 0, 5);

        loads_total = 0;
        stores_total = 0;
        Pipeline p({h, g});
        p.set_custom_trace(&my_trace);
        p.realize({h_im_ref, g_im_ref}, get_jit_target_from_environment().with_feature(Target::TraceLoads).with_feature(Target::TraceStores));
        load_count_ref = loads_total;
        store_count_ref = stores_total;
    }

    {
        Var x("x"), y("y"), c("c"), xi("xi"), yi("yi"), yii("yii"), yo("yo");
        Func f("f"), g("g"), h("h"), input("input");

        input(x, y) = x;
        f(x, y, c) = c * input(x, y);
        h(x, y, c) = f(x, y, c);

        Func inl("inl");
        inl(x, y) = f(x / 2, y / 2, 0);
        inl(x, y) += f(x / 2, y / 2, 2);
        g(x, y) = inl(x, y);

        g.split(y, yo, y, 32 * 2, TailStrategy::RoundUp)
            .split(y, y, yi, 2, TailStrategy::RoundUp)
            .vectorize(x, 4, TailStrategy::GuardWithIf)
            .compute_with(h, y, LoopAlignStrategy::AlignEnd);

        h.reorder(x, c, y)
            .split(y, yo, y, 32, TailStrategy::RoundUp)
            .split(y, y, yi, 1, TailStrategy::RoundUp)
            .vectorize(x, 4, TailStrategy::GuardWithIf)
            .compute_root();

        g.bound(y, 0, g_size);
        h.bound(y, 0, f_size).bound(c, 0, 5);

        loads_total = 0;
        stores_total = 0;
        Pipeline p({h, g});
        p.set_custom_trace(&my_trace);
        p.realize({h_im, g_im}, get_jit_target_from_environment().with_feature(Target::TraceLoads).with_feature(Target::TraceStores));

        bool too_many_memops = false;
        if (stores_total != store_count_ref) {
            printf("Store count should be equal between compute_root and compute_with schedules\n");
            too_many_memops = true;
        }
        if (loads_total != load_count_ref) {
            printf("Load count should be equal between compute_root and compute_with schedules\n");
            too_many_memops = true;
        }

        if (too_many_memops) {
            return -1;
        }
    }

    auto h_func = [h_im_ref](int x, int y, int c) {
        return h_im_ref(x, y, c);
    };
    if (check_image(h_im, h_func)) {
>>>>>>> 0b23698e
        return -1;
    }

    auto g_func = [g_im_ref](int x, int y) {
        return g_im_ref(x, y);
    };
    if (check_image(g_im, g_func)) {
        return -1;
    }

    return 0;
}

}  // namespace

int main(int argc, char **argv) {
    printf("Running split reorder test\n");
    if (split_test() != 0) {
        return -1;
    }

    printf("Running fuse test\n");
    if (fuse_test() != 0) {
        return -1;
    }

    printf("Running multiple fuse group test\n");
    if (multiple_fuse_group_test() != 0) {
        return -1;
    }

    printf("Running multiple outputs test\n");
    if (multiple_outputs_test() != 0) {
        return -1;
    }

    printf("Running double split fuse test\n");
    if (double_split_fuse_test() != 0) {
        return -1;
    }

    printf("Running vectorize test\n");
    if (vectorize_test() != 0) {
        return -1;
    }

    /*
     * Note: we are deprecating skipping parts of a fused group in favor of
     *       cloning funcs in particular stages via a new (clone_)in overload.
     * TODO: remove this code when the new clone_in is implemented.
     */
    //    printf("Running some are skipped test\n");
    //    if (some_are_skipped_test() != 0) {
    //        return -1;
    //    }

    printf("Running rgb to yuv420 test\n");
    if (rgb_yuv420_test() != 0) {
        return -1;
    }

    printf("Running with specialization test\n");
    if (with_specialization_test() != 0) {
        return -1;
    }

    printf("Running fuse compute at test\n");
    if (fuse_compute_at_test() != 0) {
        return -1;
    }

    printf("Running nested compute with test\n");
    if (nested_compute_with_test() != 0) {
        return -1;
    }

    printf("Running mixed tile factor test\n");
    if (mixed_tile_factor_test() != 0) {
        return -1;
    }

    printf("Running only some are tiled test\n");
    if (only_some_are_tiled_test() != 0) {
        return -1;
    }

    printf("Running multiple outputs on gpu test\n");
    if (multiple_outputs_on_gpu_test() != 0) {
        return -1;
    }

    printf("Running multi tile mixed tile factor test\n");
    if (multi_tile_mixed_tile_factor_test() != 0) {
        return -1;
    }

<<<<<<< HEAD
    printf("Running update stage test\n");
    if (update_stage_test() != 0) {
=======
    printf("Running vectorize inlined test\n");
    if (vectorize_inlined_test() != 0) {
>>>>>>> 0b23698e
        return -1;
    }

    printf("Success!\n");
    return 0;
}<|MERGE_RESOLUTION|>--- conflicted
+++ resolved
@@ -1222,7 +1222,6 @@
     return 0;
 }
 
-<<<<<<< HEAD
 int update_stage_test() {
     const int f_size = 128;
     const int g_size = 128;
@@ -1278,7 +1277,19 @@
         return f_im_ref(x, y);
     };
     if (check_image(f_im, f_func)) {
-=======
+        return -1;
+    }
+
+    auto g_func = [g_im_ref](int x, int y) {
+        return g_im_ref(x, y);
+    };
+    if (check_image(g_im, g_func)) {
+        return -1;
+    }
+
+    return 0;
+}
+
 int vectorize_inlined_test() {
     const int f_size = 128;
     const int g_size = 256;
@@ -1373,7 +1384,6 @@
         return h_im_ref(x, y, c);
     };
     if (check_image(h_im, h_func)) {
->>>>>>> 0b23698e
         return -1;
     }
 
@@ -1470,13 +1480,13 @@
         return -1;
     }
 
-<<<<<<< HEAD
     printf("Running update stage test\n");
     if (update_stage_test() != 0) {
-=======
+        return -1;
+    }
+
     printf("Running vectorize inlined test\n");
     if (vectorize_inlined_test() != 0) {
->>>>>>> 0b23698e
         return -1;
     }
 
